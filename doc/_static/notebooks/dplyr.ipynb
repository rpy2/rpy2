--- conflicted
+++ resolved
@@ -124,15 +124,9 @@
        "R object with classes: ('tbl_df', 'tbl', 'data.frame') mapped to:\n",
        "[FloatSexpVector, FloatSexpVector]\n",
        "  gear: <class 'rpy2.rinterface.FloatSexpVector'>\n",
-<<<<<<< HEAD
-       "  <rpy2.rinterface.FloatSexpVector object at 0x7fdcc8f927c0> [RTYPES.REALSXP]\n",
-       "  mean_ptw: <class 'rpy2.rinterface.FloatSexpVector'>\n",
-       "  <rpy2.rinterface.FloatSexpVector object at 0x7fdcc8f95b00> [RTYPES.REALSXP]"
-=======
        "  <rpy2.rinterface.FloatSexpVector object at 0x7f6146518e00> [RTYPES.REALSXP]\n",
        "  mean_ptw: <class 'rpy2.rinterface.FloatSexpVector'>\n",
        "  <rpy2.rinterface.FloatSexpVector object at 0x7f614a8d62c0> [RTYPES.REALSXP]"
->>>>>>> f8201894
       ]
      },
      "execution_count": 5,
@@ -245,19 +239,11 @@
        "R object with classes: ('tbl_df', 'tbl', 'data.frame') mapped to:\n",
        "[FloatSexpVector, FloatSexpVector, FloatSexpVector]\n",
        "  gear: <class 'rpy2.rinterface.FloatSexpVector'>\n",
-<<<<<<< HEAD
-       "  <rpy2.rinterface.FloatSexpVector object at 0x7fdd046d2dc0> [RTYPES.REALSXP]\n",
-       "  mean_ptw: <class 'rpy2.rinterface.FloatSexpVector'>\n",
-       "  <rpy2.rinterface.FloatSexpVector object at 0x7fdcc906da40> [RTYPES.REALSXP]\n",
-       "  mean_np_ptw: <class 'rpy2.rinterface.FloatSexpVector'>\n",
-       "  <rpy2.rinterface.FloatSexpVector object at 0x7fdcc906da80> [RTYPES.REALSXP]"
-=======
        "  <rpy2.rinterface.FloatSexpVector object at 0x7f6180476400> [RTYPES.REALSXP]\n",
        "  mean_ptw: <class 'rpy2.rinterface.FloatSexpVector'>\n",
        "  <rpy2.rinterface.FloatSexpVector object at 0x7f61465ea740> [RTYPES.REALSXP]\n",
        "  mean_np_ptw: <class 'rpy2.rinterface.FloatSexpVector'>\n",
        "  <rpy2.rinterface.FloatSexpVector object at 0x7f61465ea7c0> [RTYPES.REALSXP]"
->>>>>>> f8201894
       ]
      },
      "execution_count": 7,
@@ -352,19 +338,11 @@
        "R object with classes: ('tbl_df', 'tbl', 'data.frame') mapped to:\n",
        "[FloatSexpVector, FloatSexpVector, FloatSexpVector]\n",
        "  gear: <class 'rpy2.rinterface.FloatSexpVector'>\n",
-<<<<<<< HEAD
-       "  <rpy2.rinterface.FloatSexpVector object at 0x7fdcc8f87140> [RTYPES.REALSXP]\n",
-       "  mean_ptw: <class 'rpy2.rinterface.FloatSexpVector'>\n",
-       "  <rpy2.rinterface.FloatSexpVector object at 0x7fdcc8f87200> [RTYPES.REALSXP]\n",
-       "  mean_np_ptw: <class 'rpy2.rinterface.FloatSexpVector'>\n",
-       "  <rpy2.rinterface.FloatSexpVector object at 0x7fdcc8f96bc0> [RTYPES.REALSXP]"
-=======
        "  <rpy2.rinterface.FloatSexpVector object at 0x7f61464ffdc0> [RTYPES.REALSXP]\n",
        "  mean_ptw: <class 'rpy2.rinterface.FloatSexpVector'>\n",
        "  <rpy2.rinterface.FloatSexpVector object at 0x7f61464fff40> [RTYPES.REALSXP]\n",
        "  mean_np_ptw: <class 'rpy2.rinterface.FloatSexpVector'>\n",
        "  <rpy2.rinterface.FloatSexpVector object at 0x7f61464ffb00> [RTYPES.REALSXP]"
->>>>>>> f8201894
       ]
      },
      "execution_count": 8,
@@ -428,11 +406,7 @@
      "output_type": "stream",
      "text": [
       "\u001b[90m# Source:   lazy query [?? x 2]\u001b[39m\n",
-<<<<<<< HEAD
-      "\u001b[90m# Database: sqlite 3.33.0 [/tmp/tmpkjwf_b4a]\u001b[39m\n",
-=======
       "\u001b[90m# Database: sqlite 3.33.0 [/tmp/tmp91uwb_jm]\u001b[39m\n",
->>>>>>> f8201894
       "   gear mean_ptw\n",
       "  \u001b[3m\u001b[90m<dbl>\u001b[39m\u001b[23m    \u001b[3m\u001b[90m<dbl>\u001b[39m\u001b[23m\n",
       "\u001b[90m1\u001b[39m     4    \u001b[4m1\u001b[24m237.\n",
@@ -577,11 +551,7 @@
        "R object with classes: ('data.frame',) mapped to:\n",
        "[FloatSexpVector]\n",
        "  mean_ptw: <class 'rpy2.rinterface.FloatSexpVector'>\n",
-<<<<<<< HEAD
-       "  <rpy2.rinterface.FloatSexpVector object at 0x7fdcc8eeae80> [RTYPES.REALSXP]"
-=======
        "  <rpy2.rinterface.FloatSexpVector object at 0x7f614a8e8c00> [RTYPES.REALSXP]"
->>>>>>> f8201894
       ]
      },
      "execution_count": 12,
