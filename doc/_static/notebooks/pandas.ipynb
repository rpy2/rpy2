--- conflicted
+++ resolved
@@ -173,15 +173,9 @@
        "R object with classes: ('data.frame',) mapped to:\n",
        "[IntSexpVector, StrSexpVector]\n",
        "  int_values: <class 'rpy2.rinterface.IntSexpVector'>\n",
-<<<<<<< HEAD
-       "  <rpy2.rinterface.IntSexpVector object at 0x7f3037948f40> [RTYPES.INTSXP]\n",
-       "  str_values: <class 'rpy2.rinterface_lib.sexp.StrSexpVector'>\n",
-       "  <rpy2.rinterface_lib.sexp.StrSexpVector object at 0x7f3037933a40> [RTYPES.STRSXP]"
-=======
        "  <rpy2.rinterface.IntSexpVector object at 0x7fb01418e280> [RTYPES.INTSXP]\n",
        "  str_values: <class 'rpy2.rinterface_lib.sexp.StrSexpVector'>\n",
        "  <rpy2.rinterface_lib.sexp.StrSexpVector object at 0x7fb014179100> [RTYPES.STRSXP]"
->>>>>>> f8201894
       ]
      },
      "execution_count": 4,
@@ -314,15 +308,9 @@
        "R object with classes: ('data.frame',) mapped to:\n",
        "[IntSexpVector, StrSexpVector]\n",
        "  int_values: <class 'rpy2.rinterface.IntSexpVector'>\n",
-<<<<<<< HEAD
-       "  <rpy2.rinterface.IntSexpVector object at 0x7f3037951fc0> [RTYPES.INTSXP]\n",
-       "  str_values: <class 'rpy2.rinterface_lib.sexp.StrSexpVector'>\n",
-       "  <rpy2.rinterface_lib.sexp.StrSexpVector object at 0x7f3037752ec0> [RTYPES.STRSXP]"
-=======
        "  <rpy2.rinterface.IntSexpVector object at 0x7fb0141746c0> [RTYPES.INTSXP]\n",
        "  str_values: <class 'rpy2.rinterface_lib.sexp.StrSexpVector'>\n",
        "  <rpy2.rinterface_lib.sexp.StrSexpVector object at 0x7fb0140ab040> [RTYPES.STRSXP]"
->>>>>>> f8201894
       ]
      },
      "execution_count": 7,
@@ -557,11 +545,7 @@
        "R object with classes: ('data.frame',) mapped to:\n",
        "[FloatSexpVector]\n",
        "  Timestamp: <class 'rpy2.rinterface.FloatSexpVector'>\n",
-<<<<<<< HEAD
-       "  <rpy2.rinterface.FloatSexpVector object at 0x7f303786ffc0> [RTYPES.REALSXP]"
-=======
        "  <rpy2.rinterface.FloatSexpVector object at 0x7fb013f8b980> [RTYPES.REALSXP]"
->>>>>>> f8201894
       ]
      },
      "execution_count": 10,
@@ -620,11 +604,7 @@
        "R object with classes: ('data.frame',) mapped to:\n",
        "[FloatSexpVector]\n",
        "  Timestamp: <class 'rpy2.rinterface.FloatSexpVector'>\n",
-<<<<<<< HEAD
-       "  <rpy2.rinterface.FloatSexpVector object at 0x7f30377f2380> [RTYPES.REALSXP]"
-=======
        "  <rpy2.rinterface.FloatSexpVector object at 0x7fb013f8c340> [RTYPES.REALSXP]"
->>>>>>> f8201894
       ]
      },
      "execution_count": 11,
