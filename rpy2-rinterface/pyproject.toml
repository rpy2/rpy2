[build-system]
requires = [
    "setuptools >= 75;python_version=='3.8'",
    "setuptools >= 77;python_version>'3.8'",
    "wheel",
    "cffi>=1.15.0",
    "packaging;platform_system=='Windows'",
]
build-backend = "setuptools.build_meta"

[project]
name = "rpy2-rinterface"
description = "Low-level interface from Python to the R."
readme = "README.md"
<<<<<<< HEAD
requires-python = ">=3.9"
license = { text = "GPLv2+" }
=======
requires-python = ">=3.8"
license = { text = "GPL-2.0-or-later" }
>>>>>>> 5ccfcbb9
authors = [{ name = "Laurent Gautier", email = "lgautier@gmail.com" }]
classifiers = [
    "Programming Language :: Python",
    "Programming Language :: Python :: 3",
    "Programming Language :: Python :: 3.9",
    "Programming Language :: Python :: 3.10",
    "Programming Language :: Python :: 3.11",
    "Programming Language :: Python :: 3.12",
    "Programming Language :: Python :: 3.13",
    "Intended Audience :: Developers",
    "Intended Audience :: Science/Research",
]
dependencies = [
    "cffi>=1.15.1",
    "packaging;platform_system=='Windows'",
<<<<<<< HEAD
=======
    "backports.zoneinfo;python_version<'3.9'"
>>>>>>> 5ccfcbb9
]
dynamic = ["version"]

[project.optional-dependencies]
doc = ['ipykernel',
       'jupytext',
       'multipledispatch',
       'nbconvert',
       'pygraphviz',
       'sphinx']
test = ["pytest>=8", "coverage", "pytest-cov"]
types = ["mypy", "packaging", "pandas-stubs",
         "types-Pygments", "types-tzlocal"]

all = ["pytest>=8", "coverage", "pytest-cov"]

[project.urls]
Homepage = "https://rpy2.github.io"
Documentation = "https://rpy2.github.io/doc.html"
Source = "https://github.com/rpy2/rpy2"
Tracker = "https://github.com/rpy2/rpy2/issue"

[tool.setuptools]
include-package-data = true

[tool.setuptools.packages.find]
where = ["src"]
include = ["rpy2.*"]
namespaces = true

# zip_safe = false # not supported as of setuptools==62.3.2

[tool.setuptools.dynamic]
version = { attr = "rpy2.rinterface_lib.__version__" }

[tool.setuptools.package-data]
"rpy2.rinterface_lib" = [
     'R_API.h',
     'R_API_eventloop.h',
     'R_API_eventloop.c',
     'RPY2.h',
     '_bufferprotocol.c',
     'py.typed']
"rpy2.rinterface" = [
     'py.typed'
]
"rpy2.situation" = [
     'py.typed'
]

[tool.pytest.ini_options]
minversion = "6.0"
testpaths = ["rpy2/tests"]<|MERGE_RESOLUTION|>--- conflicted
+++ resolved
@@ -12,13 +12,8 @@
 name = "rpy2-rinterface"
 description = "Low-level interface from Python to the R."
 readme = "README.md"
-<<<<<<< HEAD
 requires-python = ">=3.9"
-license = { text = "GPLv2+" }
-=======
-requires-python = ">=3.8"
 license = { text = "GPL-2.0-or-later" }
->>>>>>> 5ccfcbb9
 authors = [{ name = "Laurent Gautier", email = "lgautier@gmail.com" }]
 classifiers = [
     "Programming Language :: Python",
@@ -34,10 +29,6 @@
 dependencies = [
     "cffi>=1.15.1",
     "packaging;platform_system=='Windows'",
-<<<<<<< HEAD
-=======
-    "backports.zoneinfo;python_version<'3.9'"
->>>>>>> 5ccfcbb9
 ]
 dynamic = ["version"]
 
