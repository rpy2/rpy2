--- conflicted
+++ resolved
@@ -126,15 +126,9 @@
         embedded._setinitialized()
 
         rhome = openrlib.rlib.get_R_HOME()
-<<<<<<< HEAD
         __cffi_protected['rhome'] = rhome
-        rstart = _build_rstart(rhome, interactive, _want_setcallbacks)
-
-        openrlib.rlib.R_SetParams(rstart)
-=======
         embedded.rstart = _build_rstart(rhome, interactive, _want_setcallbacks)
         openrlib.rlib.R_SetParams(embedded.rstart)
->>>>>>> 6a0a5066
 
         # TODO: still needed ?
         openrlib.rlib.R_CStackLimit = ffi.cast('uintptr_t', _c_stack_limit)
