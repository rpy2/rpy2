import logging
import os
import platform
import threading
import typing
import rpy2.situation
from rpy2.rinterface_lib import ffi_proxy

logger = logging.getLogger(__name__)

cffi_mode_request = rpy2.situation.get_cffi_mode()

# TODO: Separate the functions in the module from the side-effect of
# finding R_HOME and opening the shared library.
R_HOME = rpy2.situation.get_r_home()
<<<<<<< HEAD

if os.name == 'nt':
    if R_HOME is not None:
        for libpath in rpy2.situation.get_r_flags(R_HOME, '--ldflags')[0].L:
            os.add_dll_directory(libpath)  # type: ignore[attr-defined]
    else:
        logging.warn('R_HOME is None.')
else:
=======
if os.name != 'nt':
>>>>>>> 249e6fd3
    # not relevant for Windows? (https://stackoverflow.com/questions/72575015)
    LD_LIBRARY_PATH = (
        rpy2.situation.r_ld_library_path_from_subprocess(R_HOME)
        if R_HOME is not None
<<<<<<< HEAD
        else ''
    )
=======
        else '')
>>>>>>> 249e6fd3

if cffi_mode_request == rpy2.situation.CFFI_MODE.API:
    import _rinterface_cffi_api as _rinterface_cffi  # type: ignore
    cffi_mode = rpy2.situation.CFFI_MODE.API
elif cffi_mode_request == rpy2.situation.CFFI_MODE.ABI:
    import _rinterface_cffi_abi as _rinterface_cffi  # type: ignore
    cffi_mode = rpy2.situation.CFFI_MODE.ABI
elif cffi_mode_request == rpy2.situation.CFFI_MODE.ANY:
    try:
        if os.name == 'nt':
            raise ImportError('On Windows, cffi mode "ANY" is only "ABI".')
        else:
            import _rinterface_cffi_api as _rinterface_cffi  # type: ignore
            cffi_mode = rpy2.situation.CFFI_MODE.API
    except ImportError as ie_api:
        logger.warn(
            f'Error importing in API mode: {repr(ie_api)}'
        )
        try:
            import _rinterface_cffi_abi as _rinterface_cffi  # type: ignore
            cffi_mode = rpy2.situation.CFFI_MODE.ABI
            logger.warn('Trying to import in ABI mode.')
        except ImportError as ie_abi:
            logger.error(f'Failed to import the API mode with "{ie_api}" '
                         'and unable to import the ABI mode.')
            raise ie_abi
else:
    raise ImportError(
        f'cffi mode requested invalid: {cffi_mode_request}'
    )
<<<<<<< HEAD

=======
>>>>>>> 249e6fd3
ffi = _rinterface_cffi.ffi

lock = threading.Lock()
rlock = threading.RLock()


def _dlopen_rlib(r_home: typing.Optional[str]):
    """Open R's shared C library.

    This is only relevant in ABI mode."""
    if r_home is None:
        raise ValueError('r_home is None. '
                         'Try python -m rpy2.situation')
    lib_path = rpy2.situation.get_rlib_path(r_home, platform.system())
    if lib_path is None:
        raise ValueError('The library path cannot be None.')
    else:
        rlib = ffi.dlopen(lib_path)
    return rlib


if ffi_proxy.get_ffi_mode(_rinterface_cffi) == ffi_proxy.InterfaceType.API:
    rlib = _rinterface_cffi.lib
else:
    rlib = _dlopen_rlib(R_HOME)


# R macros and functions
def _get_symbol_or_fallback(symbol: str, fallback: typing.Any):
    """Get a cffi object from rlib, or the fallback if missing."""
    try:
        res = getattr(rlib, symbol)
    except (ffi.error, AttributeError):
        res = fallback
    return res


DATAPTR = rlib.DATAPTR


def _LOGICAL(x):
    return ffi.cast('int *', DATAPTR(x))


LOGICAL = rlib.LOGICAL


def _INTEGER(x):
    return ffi.cast('int *', DATAPTR(x))


INTEGER = rlib.INTEGER


def _RAW(x):
    return ffi.cast('Rbyte *', DATAPTR(x))


RAW = rlib.RAW


def _REAL(robj):
    return ffi.cast('double *', DATAPTR(robj))


REAL = rlib.REAL


def _COMPLEX(robj):
    return ffi.cast('Rcomplex *', DATAPTR(robj))


COMPLEX = rlib.COMPLEX


def _get_raw_elt_fallback(vec, i: int):
    return RAW(vec)[i]


RAW_ELT = _get_symbol_or_fallback('RAW_ELT',
                                  _get_raw_elt_fallback)


def _get_integer_elt_fallback(vec, i: int):
    return INTEGER(vec)[i]


INTEGER_ELT = _get_symbol_or_fallback('INTEGER_ELT',
                                      _get_integer_elt_fallback)


def _set_integer_elt_fallback(vec, i: int, value: int):
    INTEGER(vec)[i] = value


SET_INTEGER_ELT = _get_symbol_or_fallback('SET_INTEGER_ELT',
                                          _set_integer_elt_fallback)


def _get_logical_elt_fallback(vec, i: int):
    return LOGICAL(vec)[i]


LOGICAL_ELT = _get_symbol_or_fallback('LOGICAL_ELT',
                                      _get_logical_elt_fallback)


def _set_logical_elt_fallback(vec, i: int, value):
    LOGICAL(vec)[i] = value


SET_LOGICAL_ELT = _get_symbol_or_fallback('SET_LOGICAL_ELT',
                                          _set_logical_elt_fallback)


def _get_real_elt_fallback(vec, i: int):
    return REAL(vec)[i]


REAL_ELT = _get_symbol_or_fallback('REAL_ELT',
                                   _get_real_elt_fallback)


def _set_real_elt_fallback(vec, i: int, value: float):
    REAL(vec)[i] = value


SET_REAL_ELT = _get_symbol_or_fallback('SET_REAL_ELT',
                                       _set_real_elt_fallback)


def _get_complex_elt_fallback(vec, i: int):
    return COMPLEX(vec)[i]


COMPLEX_ELT = _get_symbol_or_fallback('COMPLEX_ELT',
                                      _get_complex_elt_fallback)


def SET_COMPLEX_ELT(vec, i: int, value: complex):
    COMPLEX(vec)[i].r = value.real
    COMPLEX(vec)[i].i = value.imag


# TODO: still useful or is it in the C API ?
def _VECTOR_ELT(robj, i):
    return ffi.cast('SEXP *', DATAPTR(robj))[i]


def _STRING_PTR(robj):
    return ffi.cast('SEXP *', DATAPTR(robj))


def _VECTOR_PTR(robj):
    return ffi.cast('SEXP *', DATAPTR(robj))


def _STRING_VALUE(robj):
    return rlib.R_CHAR(rlib.Rf_asChar(robj))<|MERGE_RESOLUTION|>--- conflicted
+++ resolved
@@ -13,7 +13,6 @@
 # TODO: Separate the functions in the module from the side-effect of
 # finding R_HOME and opening the shared library.
 R_HOME = rpy2.situation.get_r_home()
-<<<<<<< HEAD
 
 if os.name == 'nt':
     if R_HOME is not None:
@@ -22,19 +21,12 @@
     else:
         logging.warn('R_HOME is None.')
 else:
-=======
-if os.name != 'nt':
->>>>>>> 249e6fd3
     # not relevant for Windows? (https://stackoverflow.com/questions/72575015)
     LD_LIBRARY_PATH = (
         rpy2.situation.r_ld_library_path_from_subprocess(R_HOME)
         if R_HOME is not None
-<<<<<<< HEAD
         else ''
     )
-=======
-        else '')
->>>>>>> 249e6fd3
 
 if cffi_mode_request == rpy2.situation.CFFI_MODE.API:
     import _rinterface_cffi_api as _rinterface_cffi  # type: ignore
@@ -65,10 +57,7 @@
     raise ImportError(
         f'cffi mode requested invalid: {cffi_mode_request}'
     )
-<<<<<<< HEAD
-
-=======
->>>>>>> 249e6fd3
+
 ffi = _rinterface_cffi.ffi
 
 lock = threading.Lock()
