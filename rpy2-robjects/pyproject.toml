[build-system]
requires = [
    "setuptools >= 61",
    "wheel",
    "packaging;platform_system=='Windows'",
]
build-backend = "setuptools.build_meta"

[project]
name = "rpy2-robjects"
description = "Python interface to the R language (embedded R)"
readme = "README.md"
<<<<<<< HEAD
requires-python = ">=3.9"
=======
requires-python = ">=3.8"
>>>>>>> 5ccfcbb9
license = { text = "GPLv2+" }
authors = [{ name = "Laurent Gautier", email = "lgautier@gmail.com" }]
classifiers = [
    "Programming Language :: Python",
    "Programming Language :: Python :: 3",
    "Programming Language :: Python :: 3.9",
    "Programming Language :: Python :: 3.10",
    "Programming Language :: Python :: 3.11",
    "Programming Language :: Python :: 3.12",
    "Programming Language :: Python :: 3.13",
    "License :: OSI Approved :: GNU General Public License v2 or later (GPLv2+)",
    "Intended Audience :: Developers",
    "Intended Audience :: Science/Research",
]
dependencies = [
    "rpy2-rinterface>=3.6.0",
    "jinja2",
    "tzlocal",
    "packaging;platform_system=='Windows'",
<<<<<<< HEAD
=======
    "backports.zoneinfo;python_version<'3.9'"
>>>>>>> 5ccfcbb9
]
dynamic = ["version"]

[tool.setuptools.dynamic]
version = { attr = "rpy2.robjects.version.__version__" }

[project.optional-dependencies]
doc = ['ipykernel',
       'jupytext',
       'multipledispatch',
       'nbconvert',
       'numpy',
       'pandas',
       'pygraphviz',
       'sphinx']
test_minimal = ["pytest>=8", "coverage", "pytest-cov"]
test = ["pytest",  "coverage", "pytest-cov", "ipython",
        "numpy>=1.26;python_version >= '3.9'", "numpy<1.26;python_version < '3.9'",
        "pandas>=1.3.5;python_version >= '3.10'", "pandas;python_version < '3.10'"]
numpy = ["numpy>=1.26;python_version >= '3.9'", "numpy<1.26;python_version < '3.9'"]
pandas = ["numpy>=1.26;python_version >= '3.9'", "numpy<1.26;python_version < '3.9'",
          "pandas>=1.3.5; python_version >= '3.10'", "pandas;python_version < '3.10'"]
types = ["mypy", "packaging", "pandas-stubs",
         "types-Pygments", "types-tzlocal"]

all = ["pytest", "ipython",
       "numpy>=1.26;python_version >= '3.9'", "numpy<1.26;python_version < '3.9'",
       "pandas>=1.3.5; python_version >= '3.10'", "pandas;python_version < '3.10'"]

[project.urls]
Homepage = "https://rpy2.github.io"
Documentation = "https://rpy2.github.io/doc.html"
Source = "https://github.com/rpy2/rpy2"
Tracker = "https://github.com/rpy2/rpy2/issue"


[tool.setuptools.packages.find]
where = ["src"]
include = ["rpy2.*"]
namespaces = true

#[tool.setuptools]
#packages = [
#    "rpy2",
#    'rpy2.robjects',
#    'rpy2.robjects.lib',
#    'rpy2.interactive',
    #'rpy2.tests',
    #'rpy2.tests.robjects',
    #'rpy2.tests.robjects.lib'
#]
# zip_safe = false # not supported as of setuptools==62.3.2

[tool.pytest.ini_options]
minversion = "6.0"
testpaths = ["rpy2/robjects/tests", "rpy2/ipython/tests"]<|MERGE_RESOLUTION|>--- conflicted
+++ resolved
@@ -10,11 +10,7 @@
 name = "rpy2-robjects"
 description = "Python interface to the R language (embedded R)"
 readme = "README.md"
-<<<<<<< HEAD
 requires-python = ">=3.9"
-=======
-requires-python = ">=3.8"
->>>>>>> 5ccfcbb9
 license = { text = "GPLv2+" }
 authors = [{ name = "Laurent Gautier", email = "lgautier@gmail.com" }]
 classifiers = [
@@ -34,10 +30,6 @@
     "jinja2",
     "tzlocal",
     "packaging;platform_system=='Windows'",
-<<<<<<< HEAD
-=======
-    "backports.zoneinfo;python_version<'3.9'"
->>>>>>> 5ccfcbb9
 ]
 dynamic = ["version"]
 
