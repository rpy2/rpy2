--- conflicted
+++ resolved
@@ -80,11 +80,7 @@
     strategy:
       max-parallel: 4
       matrix:
-<<<<<<< HEAD
-        python-version: [3.7, 3.8, 3.9, "3.10", "3.11", "3.12"]
-=======
-        python-version: [3.8, 3.9, "3.10", "3.11"]
->>>>>>> 0817a98e
+        python-version: [3.7, 3.8, 3.9, "3.10", "3.11", "3.12"]r
         r-version: ['release']
         os: [ubuntu-latest, ubuntu-20.04, macOS-latest]
         experimental: [false]
