name: Python package

on: [push, pull_request]

jobs:
  code-qc:
    runs-on: ubuntu-latest
    steps:
    - uses: actions/checkout@v3
    - name: Set up Python ${{ matrix.python-version }}
      uses: actions/setup-python@v4
      with:
        python-version: "3.10"
    - name: Install uv
      uses: astral-sh/setup-uv@v6
    - name: Create venv
      run: |
           uv venv --no-project --no-config --no-managed-python rpy2-env
    - name: Set activate venv commands (POSIX)
      if: "!startsWith(matrix.os, 'windows')"
      run: |
        echo "VENV_ACTIVATE=source rpy2-env/bin/activate" >> $GITHUB_ENV
    - name: Set activate venv command (Windows)
      if: startsWith(matrix.os, 'windows')
      shell: bash
      run: |
        echo "VENV_ACTIVATE=rpy2-env\Scripts\activate" >> $GITHUB_ENV
    - name: Lint with flake8 rinterface
      run: |
        ${{ env.VENV_ACTIVATE }}
        uv pip install flake8
        cd rpy2-rinterface
        ../scripts/run_linting_rinterface.sh
    - name: Lint with flake8 robjects
      run: |
        ${{ env.VENV_ACTIVATE }}
        uv pip install flake8
        cd rpy2-robjects
        ../scripts/run_linting_robjects.sh
    - name: Set up R ${{ matrix.r-version }}
      uses: r-lib/actions/setup-r@v2
      with:
        r-version: release
    - name: Check type hints rinterface
      run: |
        ${{ env.VENV_ACTIVATE }}
        cd rpy2-rinterface
        uv pip install '.[types]'
        ../scripts/run_mypy_rinterface.sh
    - name: Check type hints robjects
      run: |
        ${{ env.VENV_ACTIVATE }}
        cd rpy2-rinterface
        uv pip install .
        cd ..
        cd rpy2-robjects
        uv pip install --pre '.[types]'
        ../scripts/run_mypy_robjects.sh
  build-sdist:
    runs-on: ubuntu-latest
    steps:
    - uses: actions/checkout@v3
    - name: Set up Python ${{ matrix.python-version }}
      uses: actions/setup-python@v4
      with:
        python-version: "3.10"
    - name: Set up R ${{ matrix.r-version }}
      uses: r-lib/actions/setup-r@v2
      with:
        r-version: release
    - name: Install uv
      uses: astral-sh/setup-uv@v6
    - name: Create venv
      run: |
           uv venv --no-project --no-config --no-managed-python rpy2-env
    - name: Set activate venv commands (POSIX)
      if: "!startsWith(matrix.os, 'windows')"
      run: |
        echo "VENV_ACTIVATE=source rpy2-env/bin/activate" >> $GITHUB_ENV
    - name: Set activate venv command (Windows)
      if: startsWith(matrix.os, 'windows')
      shell: bash
      run: |
        echo "VENV_ACTIVATE=rpy2-env/Scripts/activate" >> $GITHUB_ENV
    - name: Install dependencies
      run: |
        ${{ env.VENV_ACTIVATE }}
        uv pip install setuptools build
    - name: Build sdist rinterface
      run: |
        ${{ env.VENV_ACTIVATE }}
        cd rpy2-rinterface
        python -m build -o dist/ --sdist .
    - name: Upload sdist rinterface
      uses: actions/upload-artifact@v4
      with:
        name: rpy2-rinterface-sdist
        path: rpy2-rinterface/dist/rpy2_rinterface-*.tar.gz
    - name: Build sdist robjects
      run: |
        ${{ env.VENV_ACTIVATE }}
        cd rpy2-robjects
        python -m build -o dist/ --sdist .
    - name: Upload sdist robjects
      uses: actions/upload-artifact@v4
      with:
        name: rpy2-robjects-sdist
        path: rpy2-robjects/dist/rpy2_robjects-*.tar.gz
    - name: Build sdist rpy2
      run: |
        ${{ env.VENV_ACTIVATE }}
        python -m build -o dist/ --sdist .
    - name: Upload sdist rpy2
      uses: actions/upload-artifact@v4
      with:
        name: rpy2-sdist
        path: dist/rpy2-*.tar.gz
  build-api-wheel:
    runs-on: ${{ matrix.os }}
    defaults:
      run:
        shell: bash
    strategy:
      fail-fast: false
      matrix:
        python-version: [3.8, 3.9, "3.10", "3.11", "3.12", "3.13"]
        r-version: ["4.4", release]
        os: ["windows-latest", ubuntu-latest, macos-15]
    steps:
    - uses: actions/checkout@v3
    - name: Set up Python ${{ matrix.python-version }}
      uses: actions/setup-python@v4
      with:
        python-version: ${{ matrix.python-version }}
    - name: Set up R ${{ matrix.r-version }}
      uses: r-lib/actions/setup-r@v2
      with:
        r-version: ${{ matrix.r-version }}
        use-public-rspm: true
    - name: Install uv
      uses: astral-sh/setup-uv@v6
    - name: Create venv
      run: |
           uv venv --no-project --no-config --no-managed-python rpy2-env
    - name: Print R config (POSIX-only)
      if: "!startsWith(matrix.os, 'windows')"
      run: R CMD config --all
    - name: Set env commands (POSIX)
      if: "!startsWith(matrix.os, 'windows')"
      run: |
        echo "VENV_ACTIVATE=source rpy2-env/bin/activate" >> $GITHUB_ENV
        echo "R_LIBRARY=export LD_LIBRARY_PATH=$(python -m rpy2.situation LD_LIBRARY_PATH):${LD_LIBRARY_PATH}" >> $GITHUB_ENV
    - name: Set virtualenv activation command (Windows)
      if: startsWith(matrix.os, 'windows')
      run: |
        echo "VENV_ACTIVATE=rpy2-env/Scripts/activate" >> $GITHUB_ENV
        echo "R_LIBRARY=''" >> $GITHUB_ENV
    - name: Patch GHA issue with macos - Missing C library
      if: startsWith(matrix.os, 'macos')
      run: |
        LIB_ARCHIVES=(\
          libdeflate-1.23-darwin.20-arm64.tar.xz \
          zstd-1.5.5-darwin.20-arm64.tar.xz \
        )
        for name in "${LIB_ARCHIVES[@]}"
        do
            curl -LO https://mac.r-project.org/bin/darwin20/arm64/"${name}"
            sudo tar xJf "${name}" -C /
        done
    - name: Install dependencies
      run: |
        ${{ env.VENV_ACTIVATE }}
        uv pip install setuptools build
    - name: Build wheel rinterface (Windows)
      if: startsWith(matrix.os, 'windows')
      run: |
        ${{ env.VENV_ACTIVATE }}
        cd rpy2-rinterface
        echo '[build]' > setup.cfg
        echo 'compiler = mingw32' >> setup.cfg
        export RPY2_API_FORCE=True
        python -m build -C--global-option=--verbose -o dist/ --wheel .
    - name: Build wheel rinterface (non-Windows)
      if: "!startsWith(matrix.os, 'windows')"
      run: |
        ${{ env.VENV_ACTIVATE }}
        cd rpy2-rinterface
        python -m build -o dist/ --wheel .
    - uses: actions/upload-artifact@v4
      with:
        name: rpy2-rinterface-${{ matrix.os }}-py${{ matrix.python-version }}-r${{ matrix.r-version }}
        path: rpy2-rinterface/dist/rpy2_rinterface-*.whl
  build-noabi-wheel:
    runs-on: ${{ matrix.os }}
    defaults:
      run:
        shell: bash
    strategy:
      fail-fast: false
      matrix:
        python-version: ["3.10"]
        r-version: [release]
        os: ["windows-latest", ubuntu-latest, macos-15]
        package: [{dir: ".", name: "rpy2"}, {dir: "rpy2-robjects", name: "rpy2-robjects"}]
    steps:
    - uses: actions/checkout@v3
    - name: Set up Python ${{ matrix.python-version }}
      uses: actions/setup-python@v4
      with:
        python-version: ${{ matrix.python-version }}
    - name: Set up R ${{ matrix.r-version }}
      uses: r-lib/actions/setup-r@v2
      with:
        r-version: ${{ matrix.r-version }}
        use-public-rspm: true
    - name: Install uv
      uses: astral-sh/setup-uv@v6
    - name: Create venv
      run: |
           uv venv --no-project --no-config --no-managed-python rpy2-env
<<<<<<< HEAD
=======
    - name: Set activate venv commands (POSIX)
      if: "!startsWith(matrix.os, 'windows')"
      run: |
        echo "VENV_ACTIVATE=source rpy2-env/bin/activate" >> $GITHUB_ENV
    - name: Set activate venv command (Windows)
      if: startsWith(matrix.os, 'windows')
      run: |
        echo "VENV_ACTIVATE=rpy2-env/Scripts/activate" >> $GITHUB_ENV
>>>>>>> 5b6312cc
    - name: Install dependencies
      run: |
        ${{ env.VENV_ACTIVATE }}
        uv pip install setuptools build
    - name: Build wheel
      run: |
        ${{ env.VENV_ACTIVATE }}
        cd "${{ matrix.package.dir }}"
        python -m build -o dist/ --wheel .
    - uses: actions/upload-artifact@v4
      with:
        name: ${{ matrix.package.name }}-${{ matrix.os }}
        path: ${{ matrix.package.dir }}/dist/*.whl
  test:
    needs: [build-api-wheel, build-noabi-wheel]
    strategy:
      fail-fast: false
      matrix:
        python-version: [3.8, 3.9, "3.10", "3.11", "3.12", "3.13"]
        r-version: ["4.4", release]
        os: ["windows-latest", ubuntu-latest, macos-15]
    uses: ./.github/workflows/test.yml
    with:
      os: ${{ matrix.os }}
      python-version: ${{ matrix.python-version }}
      r-version: ${{ matrix.r-version }}<|MERGE_RESOLUTION|>--- conflicted
+++ resolved
@@ -24,7 +24,7 @@
       if: startsWith(matrix.os, 'windows')
       shell: bash
       run: |
-        echo "VENV_ACTIVATE=rpy2-env\Scripts\activate" >> $GITHUB_ENV
+        echo "VENV_ACTIVATE=rpy2-env/Scripts/activate" >> $GITHUB_ENV
     - name: Lint with flake8 rinterface
       run: |
         ${{ env.VENV_ACTIVATE }}
@@ -117,9 +117,6 @@
         path: dist/rpy2-*.tar.gz
   build-api-wheel:
     runs-on: ${{ matrix.os }}
-    defaults:
-      run:
-        shell: bash
     strategy:
       fail-fast: false
       matrix:
@@ -152,6 +149,7 @@
         echo "R_LIBRARY=export LD_LIBRARY_PATH=$(python -m rpy2.situation LD_LIBRARY_PATH):${LD_LIBRARY_PATH}" >> $GITHUB_ENV
     - name: Set virtualenv activation command (Windows)
       if: startsWith(matrix.os, 'windows')
+      shell: bash
       run: |
         echo "VENV_ACTIVATE=rpy2-env/Scripts/activate" >> $GITHUB_ENV
         echo "R_LIBRARY=''" >> $GITHUB_ENV
@@ -192,9 +190,6 @@
         path: rpy2-rinterface/dist/rpy2_rinterface-*.whl
   build-noabi-wheel:
     runs-on: ${{ matrix.os }}
-    defaults:
-      run:
-        shell: bash
     strategy:
       fail-fast: false
       matrix:
@@ -218,17 +213,15 @@
     - name: Create venv
       run: |
            uv venv --no-project --no-config --no-managed-python rpy2-env
-<<<<<<< HEAD
-=======
     - name: Set activate venv commands (POSIX)
       if: "!startsWith(matrix.os, 'windows')"
       run: |
         echo "VENV_ACTIVATE=source rpy2-env/bin/activate" >> $GITHUB_ENV
     - name: Set activate venv command (Windows)
       if: startsWith(matrix.os, 'windows')
-      run: |
-        echo "VENV_ACTIVATE=rpy2-env/Scripts/activate" >> $GITHUB_ENV
->>>>>>> 5b6312cc
+      shell: bash
+      run: |
+        echo "VENV_ACTIVATE=rpy2-env/Scripts/activate" >> $GITHUB_ENV
     - name: Install dependencies
       run: |
         ${{ env.VENV_ACTIVATE }}
