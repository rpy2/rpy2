--- conflicted
+++ resolved
@@ -9,13 +9,8 @@
     strategy:
       max-parallel: 4
       matrix:
-<<<<<<< HEAD
         python-version: [3.6, 3.7, 3.8, 3.9]
-        r-version: [3.6, 4.0]
-=======
-        python-version: [3.6, 3.7, 3.8]
         r-version: [3.6, 'release']
->>>>>>> d784bc72
         os: [ubuntu-latest, ubuntu-20.04, macOS-latest]
         experimental: [false]
         venv_activate: ["source pyenv_base/bin/activate"]
