--- conflicted
+++ resolved
@@ -120,20 +120,9 @@
     strategy:
       fail-fast: false
       matrix:
-<<<<<<< HEAD
         python-version: [3.9, "3.10", "3.11", "3.12", "3.13"]
         r-version: ["4.4", release]
-        os: ["windows-latest", ubuntu-latest, macos-14, macos-15]
-        exclude:
-          - os: macos-14
-            python-version: 3.9
-          - os: macos-14
-            python-version: "3.10"
-=======
-        python-version: [3.8, 3.9, "3.10", "3.11", "3.12", "3.13"]
-        r-version: ["4.4", release]
         os: ["windows-latest", ubuntu-latest, macos-15]
->>>>>>> 5ccfcbb9
     steps:
     - uses: actions/checkout@v3
     - name: Set up Python ${{ matrix.python-version }}
@@ -252,20 +241,8 @@
     strategy:
       fail-fast: false
       matrix:
-<<<<<<< HEAD
         python-version: [3.9, "3.10", "3.11", "3.12", "3.13"]
-        r-version: ["4.4", release]
-        os: ["windows-latest", ubuntu-latest, macos-14]
-        exclude:
-          - os: macos-14
-            python-version: 3.9
-          - os: macos-14
-            python-version: "3.10"
-=======
-        python-version: [3.8, 3.9, "3.10", "3.11", "3.12", "3.13"]
-        r-version: ["4.4", release]
         os: ["windows-latest", ubuntu-latest, macos-15]
->>>>>>> 5ccfcbb9
     uses: ./.github/workflows/test.yml
     with:
       os: ${{ matrix.os }}
