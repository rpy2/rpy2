name: Python package

on: [push, pull_request]

jobs:
  build:

    runs-on: ${{ matrix.os }}
    strategy:
      max-parallel: 4
      matrix:
<<<<<<< HEAD
        python-version: [3.5, 3.6, 3.7, 3.8, 3.9]
=======
        python-version: [3.6, 3.7, 3.8]
>>>>>>> 77c8a5ac
        r-version: [3.6, 4.0]
        os: [ubuntu-latest, ubuntu-20.04, macOS-latest, windows-latest]
        exclude:
            # os: windows-latest
            # python-version: 3.8
          - python-version: 3.5  
    steps:
    - uses: actions/checkout@v1
    - name: Set up Python ${{ matrix.python-version }}
      uses: actions/setup-python@v1
      with:
        python-version: ${{ matrix.python-version }}
    - name: Set up R ${{ matrix.r-version }}
      uses: r-lib/actions/setup-r@master
      with:
        r-version: ${{ matrix.r-version }}
    - name: Install dependencies
      run: |
        python -m pip install --upgrade pip
    - name: Install extra dependencies
      if: runner.os == 'Windows' && matrix.python-version == '3.8'
      run: |
        echo "Bug in setuptools requires update"
        python -m pip install --upgrade setuptools pycparser wheel
    - name: Lint with flake8
      run: |
        pip install flake8
        ./scripts/run_linting.sh
    - name: Install package
      run: |
        python setup.py install
    - name: Test with pytest on POSIX
      if: runner.os != 'Windows'
      run: |
        export LD_LIBRARY_PATH=$(python -m rpy2.situation LD_LIBRARY_PATH):${LD_LIBRARY_PATH}
        pip install pytest codecov pytest-cov ipython
        bash -e ./scripts/run_tests.sh
    - name: Test with pytest on Windows
      if: runner.os == 'Windows'
      run: |
        pip install pytest codecov pytest-cov ipython
        ./scripts/run_tests.sh
    - name: Upload coverage to Codecov
      uses: codecov/codecov-action@v1
      if: matrix.os == 'ubuntu-20.04' && matrix.python-version == '3.8' && matrix.r-version == '4.0'
      env:
        OS: ${{ runner.os }}
        PYTHON: ${{ matrix.python-version }}
      with:
        token: ${{ secrets.CODECOV_TOKEN }}
        env_vars: OS,PYTHON<|MERGE_RESOLUTION|>--- conflicted
+++ resolved
@@ -9,11 +9,7 @@
     strategy:
       max-parallel: 4
       matrix:
-<<<<<<< HEAD
-        python-version: [3.5, 3.6, 3.7, 3.8, 3.9]
-=======
-        python-version: [3.6, 3.7, 3.8]
->>>>>>> 77c8a5ac
+        python-version: [3.6, 3.7, 3.8, 3.9]
         r-version: [3.6, 4.0]
         os: [ubuntu-latest, ubuntu-20.04, macOS-latest, windows-latest]
         exclude:
