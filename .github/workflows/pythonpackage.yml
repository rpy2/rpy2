--- conflicted
+++ resolved
@@ -73,6 +73,33 @@
       with:
         name: rpy2-${{ matrix.os }}-py${{ matrix.python-version }}-r${{ matrix.r-version }}
         path: dist/rpy2-*.whl
+  build-wheel-windows:
+    runs-on: ${{ matrix.os }}
+    continue-on-error: true
+    matrix:
+      python-version: [3.8, 3.9, "3.10", "3.11"]
+      r-version: [release]
+      os: [windows-latest]
+   steps:
+   -  uses: actions/checkout@v3
+   - name: Set up Python ${{ matrix.python-version }}
+     uses: actions/setup-python@v4
+     with:
+       python-version: ${{ matrix.python-version }}
+   - name: Set up R ${{ matrix.r-version }}
+     uses: r-lib/actions/setup-r@v2
+     with:
+       r-version: ${{ matrix.r-version }}
+   - name: Install dependencies
+     run: |
+       python -m pip install --upgrade pip
+       python -m pip install setuptools build
+   - name: Build wheel (no options)
+     run: |
+       python -m build -o dist/ --wheel .
+   - name: Build wheel - windows
+     run: |
+       python -m build -o dist/ --wheel -C--global-option=--verbose -C--build-option="build --compiler=mingw32" .
   test:
     needs: [build-sdist]
     runs-on: ${{ matrix.os }}
@@ -134,9 +161,7 @@
       if: matrix.os != 'windows-latest'
       run: |
         ${{ matrix.venv_activate }}
-<<<<<<< HEAD
-        python -m pip install flake8
-        ./scripts/run_linting.sh
+        pip install $RPY2_SRC_DIST
     - name: Get the situation (windows)
       if: matrix.os == 'windows-latest'
       shell: cmd
@@ -145,12 +170,8 @@
         python rpy2/situation.py
         python -m pip uninstall --yes packaging
     - name: Install package
-=======
-        pip install $RPY2_SRC_DIST
-    - name: Install package (Windows)
-      if: matrix.os == 'windows-latest'
+      # if: matrix.os == 'windows-latest'
       shell: bash
->>>>>>> e5656b9b
       run: |
         ${{ matrix.venv_activate }}
         RPY2_API_FORCE=True pip install $RPY2_SRC_DIST
