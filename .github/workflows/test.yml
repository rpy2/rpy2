--- conflicted
+++ resolved
@@ -74,6 +74,7 @@
       if: "!startsWith(inputs.os, 'windows')"
       run: |
         ${{ env.VENV_ACTIVATE }}
+* Test function was skipped because of incorrect name.
         echo "R_LIBRARY=export LD_LIBRARY_PATH=$(python -m rpy2.situation LD_LIBRARY_PATH):${LD_LIBRARY_PATH}" >> $GITHUB_ENV
     - name: Test with minimal dependencies
       shell: bash
@@ -81,11 +82,6 @@
         ${{ env.VENV_ACTIVATE }}
         echo "With requirements for rpy2-rinterface."
         python3 -m pip install --pre ${{ env.RPY2_RINTERFACE_WHL_DIST }}'[test]'
-<<<<<<< HEAD
-        echo "With dev for rpy2-rinterface."
-        python3 -m pip install --pre ${{ env.RPY2_ROBJECTS_WHL_DIST }}'[test_minimal]'
-=======
->>>>>>> 524546ee
         ${{ env.R_LIBRARY }}
         python -c 'from rpy2.rinterface_lib import openrlib; print(openrlib.cffi_mode)'
         bash -e ./scripts/run_test_rinterface_min_deps.sh
@@ -103,6 +99,7 @@
       shell: bash
       run: |
         ${{ env.VENV_ACTIVATE }}
+* Test function was skipped because of incorrect name.
         python -m pip install --pre ${{ env.RPY2_ROBJECTS_WHL_DIST}}'[pandas]'
         ${{ env.R_LIBRARY }}
         bash -e ./scripts/run_test_pandas.sh
