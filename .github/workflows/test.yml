--- conflicted
+++ resolved
@@ -79,11 +79,8 @@
         echo "With dev for rpy2-rinterface."
         python3 -m pip install --pre ${{ env.RPY2_ROBJECTS_WHL_DIST }}'[test_minimal]'
         ${{ env.R_LIBRARY }}
-<<<<<<< HEAD
         python -c 'import _rinterface_cffi_api'
-=======
         python -c 'from rpy2.rinterface_lib import openrlib; print(openrlib.cffi_mode)'
->>>>>>> 97be6058
         bash -e ./scripts/run_test_min_deps.sh
     - name: Test with numpy
       run: |
