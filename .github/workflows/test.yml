name: Build, install, and test wheels.

on:
  workflow_call:
    inputs:
      python-version:
        required: true
        type: string
      r-version:
        required: true
        type: string
      os:
        required: true
        type: string
jobs:
  test:
    runs-on: ${{ inputs.os }}
    continue-on-error: ${{ startsWith(inputs.os, 'windows') && inputs.r-version == 'release' }}
    steps:
    - uses: actions/checkout@v3
    - name: Set up Python ${{ inputs.python-version }}
      uses: actions/setup-python@v4
      with:
        python-version: ${{ inputs.python-version }}
    - name: Install uv
      uses: astral-sh/setup-uv@v6
    - name: Set up R ${{ inputs.r-version }}
      uses: r-lib/actions/setup-r@v2
      with:
        r-version: ${{ inputs.r-version }}
        use-public-rspm: true
    - name: Set virtualenv activation command (Windows)
      if: startsWith(inputs.os, 'windows')
      shell: bash
      run: |
        echo "VENV_ACTIVATE=pyenv_base/Scripts/activate" >> $GITHUB_ENV
        echo "R_LIBRARY=''" >> $GITHUB_ENV
        echo "R_HOME=$(R RHOME)" >> $GITHUB_ENV
    - name: Set virtualenv activation command (POSIX)
      if: "!startsWith(inputs.os, 'windows')"
      run: |
        echo "VENV_ACTIVATE=source pyenv_base/bin/activate" >> $GITHUB_ENV
<<<<<<< HEAD
        echo "R_LIBRARY=export LD_LIBRARY_PATH=$(python -m rpy2.situation LD_LIBRARY_PATH):${LD_LIBRARY_PATH}" >> $GITHUB_ENV
    - name: Create base virtualenv 
      run: |
        python -m venv pyenv_base
        ${{ env.VENV_ACTIVATE }}
        python -m  pip install -U pip wheel
=======
        echo "R_LIBRARY=export LD_LIBRARY_PATH=$(python -m rpy2.situation LD_LIBRARY_PATH)" >> $GITHUB_ENV
    - name: Create base virtualenv
      run: |
        uv venv --no-project --no-config --no-managed-python pyenv_base
        ${{ env.VENV_ACTIVATE }}
        uv pip install wheel
>>>>>>> 5ccfcbb9
    - uses: actions/download-artifact@v4.1.7
      with:
        pattern: rpy2-rinterface-${{ inputs.os }}-py${{ inputs.python-version }}-r${{ inputs.r-version }}
        path: rpy2-rinterface/dist/
    - uses: actions/download-artifact@v4.1.7
      with:
        pattern: rpy2-robjects-${{ inputs.os }}
        path: rpy2-robjects/dist/
    - name: Built package path.
      run: |
        ls rpy2-rinterface/dist/rpy2-rinterface-${{ inputs.os }}-py${{ inputs.python-version }}-r${{ inputs.r-version }}/*.whl
        ls rpy2-rinterface/dist/
        echo "RPY2_RINTERFACE_WHL_DIST=$(ls -1 rpy2-rinterface/dist/rpy2-rinterface-${{ inputs.os }}-py${{ inputs.python-version }}-r${{ inputs.r-version }}/*.whl | tail -n 1)" >> $GITHUB_ENV
        echo "RPY2_ROBJECTS_WHL_DIST=$(ls -1 rpy2-robjects/dist/rpy2-robjects-${{ inputs.os }}/*.whl | tail -n 1)" >> $GITHUB_ENV
    - name: Install package
      run: |
        ${{ env.VENV_ACTIVATE }}
        uv pip install ${{ env.RPY2_RINTERFACE_WHL_DIST }}
        uv pip install --pre ${{ env.RPY2_ROBJECTS_WHL_DIST }}
        python -m rpy2.situation
    - name: Set R_LIBRARY (Windows)
      if: startsWith(inputs.os, 'windows')
      shell: bash
      run: |
        echo "R_LIBRARY=''" >> $GITHUB_ENV
    - name: Set R_LIBRARY (POSIX)
      if: "!startsWith(inputs.os, 'windows')"
      run: |
        ${{ env.VENV_ACTIVATE }}
        echo "R_LIBRARY=export LD_LIBRARY_PATH=$(python -m rpy2.situation LD_LIBRARY_PATH):${LD_LIBRARY_PATH}" >> $GITHUB_ENV
    - name: Test with minimal dependencies
      run: |
        ${{ env.VENV_ACTIVATE }}
        echo "With requirements for rpy2-rinterface."
        uv pip install --pre ${{ env.RPY2_RINTERFACE_WHL_DIST }}'[test]'
        ${{ env.R_LIBRARY }}
        python -c 'from rpy2.rinterface_lib import openrlib; print(openrlib.cffi_mode)'
        bash -e ./scripts/run_test_rinterface_min_deps.sh
        echo "With dev for rpy2-robjects."
        uv pip install --pre ${{ env.RPY2_ROBJECTS_WHL_DIST }}'[test_minimal]'
        bash -e ./scripts/run_test_robjects_min_deps.sh
    - name: Test with numpy
      run: |
        ${{ env.VENV_ACTIVATE }}
        uv pip install --pre ${{ env.RPY2_ROBJECTS_WHL_DIST}}'[numpy]'
        ${{ env.R_LIBRARY }}
        bash -e ./scripts/run_test_numpy.sh
    - name: Test with pandas
      run: |
        ${{ env.VENV_ACTIVATE }}
        uv pip install --pre ${{ env.RPY2_ROBJECTS_WHL_DIST}}'[pandas]'
        ${{ env.R_LIBRARY }}
        bash -e ./scripts/run_test_pandas.sh
    - name: Test with ipython
      run: |
        ${{ env.VENV_ACTIVATE }}
        uv pip install --pre ${{ env.RPY2_ROBJECTS_WHL_DIST}}'[test]'
        ${{ env.R_LIBRARY }}
        bash -e ./scripts/run_test_ipython.sh
    - name: Set RSPM
      if: startsWith(inputs.os, 'ubuntu')
      run: |
        echo "RSPM=\"https://packagemanager.rstudio.com/cran/__linux__/$(lsb_release -sc)/latest\"" >> $GITHUB_ENV
    - name: Install R dependencies
      run: |
        install.packages(c("ggplot2", "dplyr", "tidyr", "dbplyr", "lazyeval", "rlang"))
      shell: Rscript {0}
    - name: Test with R deps
      if: "!startsWith(inputs.os, 'windows')"
      run: |
        ${{ env.VENV_ACTIVATE }}
        ${{ env.R_LIBRARY }}
        bash -e ./scripts/run_test_rdeps.sh
    - name: Upload coverage to Codecov
      uses: codecov/codecov-action@v4.6.0
      if: inputs.os == 'ubuntu-22.04' && inputs.python-version == '3.10' && inputs.r-version == 'release'
      env:
        OS: ${{ runner.os }}
        PYTHON: ${{ inputs.python-version }}
      with:
        token: ${{ secrets.CODECOV_TOKEN }}
        env_vars: OS,PYTHON<|MERGE_RESOLUTION|>--- conflicted
+++ resolved
@@ -40,21 +40,12 @@
       if: "!startsWith(inputs.os, 'windows')"
       run: |
         echo "VENV_ACTIVATE=source pyenv_base/bin/activate" >> $GITHUB_ENV
-<<<<<<< HEAD
-        echo "R_LIBRARY=export LD_LIBRARY_PATH=$(python -m rpy2.situation LD_LIBRARY_PATH):${LD_LIBRARY_PATH}" >> $GITHUB_ENV
-    - name: Create base virtualenv 
-      run: |
-        python -m venv pyenv_base
-        ${{ env.VENV_ACTIVATE }}
-        python -m  pip install -U pip wheel
-=======
         echo "R_LIBRARY=export LD_LIBRARY_PATH=$(python -m rpy2.situation LD_LIBRARY_PATH)" >> $GITHUB_ENV
     - name: Create base virtualenv
       run: |
         uv venv --no-project --no-config --no-managed-python pyenv_base
         ${{ env.VENV_ACTIVATE }}
         uv pip install wheel
->>>>>>> 5ccfcbb9
     - uses: actions/download-artifact@v4.1.7
       with:
         pattern: rpy2-rinterface-${{ inputs.os }}-py${{ inputs.python-version }}-r${{ inputs.r-version }}
