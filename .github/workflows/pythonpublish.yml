--- conflicted
+++ resolved
@@ -16,10 +16,7 @@
 env:
   default_os: "ubuntu-latest"
   default_r: "release"
-<<<<<<< HEAD
-=======
   default_python: "3.10"
->>>>>>> e6b623f9
 jobs:
   build_wheels:
     name: Build wheel for cp${{ matrix.python }}-${{ matrix.platform_id}}
@@ -29,7 +26,6 @@
     strategy:
       fail-fast: false
       matrix:
-<<<<<<< HEAD
         include:
           - os: ubuntu-latest
             python: 39
@@ -38,21 +34,13 @@
             manylinux_i686_image: ghcr.io/rpy2/rpy2-docker/manylinux2014_i686:r4.2.2
             r-version: release
           - os: macos-11
-            python: 39
+            python: 310
             platform_id: macosx_x86_64
             r-version: release
           - os: macos-11
-            python: 39
+            python: 310
             platform_id: macosx_arm64
             r-version: release
-=======
-        python-version: [3.7, 3.8, 3.9, "3.10", "3.11"]
-        r-version: [release]
-        os: [ubuntu-latest, macOS-latest, windows-2019]
-        exclude:
-        - python-version: 3.8
-          os: windows-2019 
->>>>>>> e6b623f9
     steps:
     - uses: actions/checkout@v3
     -
