--- conflicted
+++ resolved
@@ -87,34 +87,19 @@
     - id: getfilename_targz
       if: (matrix.r-version == env.default_r && matrix.os == env.default_os)
       run: |
-<<<<<<< HEAD
         echo "::set-output name=file::$(basename -a $(ls dist/*.tar.gz))"
     - name: Upload source package
       uses: actions/upload-artifact@v3
       if: (github.event_name == 'pull_request' || github.event_name == 'push') && matrix.r-version == env.default_r
       with:
           name: source-package
-          path: dist/${{ steps.getfilename_targz.outputs.file }}
+          path: dist/*.tar.gz
     - name: Upload wheels
       uses: actions/upload-artifact@v3
       if: (github.event_name == 'pull_request' || github.event_name == 'push') && (matrix.r-version == env.default_r && matrix.os == env.default_os)
       with:
           name: binary-wheels-${{ matrix.platform_id }}
           path: wheelhouse/*.whl
-=======
-        echo "file=$(basename -a $(ls dist/*.tar.gz))" >> $GITHUB_OUTPUT
-    - name: Create package for master
-      uses: actions/upload-artifact@v3
-      if: (github.event_name == 'pull_request' || github.event_name == 'push') && matrix.r-version == env.default_r
-      with:
-          name: ${{ matrix.python-version }}-${{ matrix.os }}-${{ matrix.r-version }}
-          path: dist/*.whl
-    - name: Create source package for master
-      uses: actions/upload-artifact@v3
-      if: (github.event_name == 'pull_request' || github.event_name == 'push') && (matrix.r-version == env.default_r && matrix.os == env.default_os && matrix.python-version == env.default_python)
-      with:
-          path: dist/*.whl
->>>>>>> 304e37d8
     - name: Publish
       if: github.event_name == 'release'
       uses: pypa/gh-action-pypi-publish@release/v1
