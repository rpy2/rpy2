#!/usr/bin/env python
import sys
if ((sys.version_info[0] < 3) or
    (sys.version_info[0] == 3 and sys.version_info[1] < 7)):
    print('rpy2 is no longer supporting Python < 3.7.'
          'Consider using an older rpy2 release when using an '
          'older Python release.')
    sys.exit(1)

import enum
import os
import shutil
import subprocess
import tempfile
import typing
import warnings

from setuptools import setup, Extension, dist
from setuptools._distutils.ccompiler import new_compiler
from setuptools._distutils.sysconfig import customize_compiler
from setuptools._distutils.errors import CCompilerError, DistutilsExecError, DistutilsPlatformError

import setuptools.command.build
import setuptools.command.install

import importlib

# spec = importlib.util.spec_from_file_location('rpy2', './rpy2/__init__.py')
# rpy2 = importlib.util.module_from_spec(spec)
# sys.modules['rpy2'] = rpy2
# spec.loader.exec_module(rpy2)

spec = importlib.util.spec_from_file_location('situation', './rpy2/situation.py')
situation = importlib.util.module_from_spec(spec)
sys.modules['situation'] = situation
spec.loader.exec_module(situation)


PACKAGE_NAME = 'rpy2'
package_prefix='.'

R_MIN_VERSION = (3, 3)

def cmp_version(x, y):
    if (x[0] < y[0]):
        return -1
    if (x[0] > y[0]):
        return 1
    if (x[0] == y[0]):
        if len(x) == 1 or len(y) == 1:
            return 0
        return cmp_version(x[1:], y[1:])


class COMPILATION_STATUS(enum.Enum):
    COMPILE_ERROR=('unable to compile R C extensions - missing headers '
                   'or R not compiled as a library ?')
    NO_COMPILER=('unable to compile sqlite3 C extensions - '
                 'no c compiler?')
    PLATFORM_ERROR=('unable to compile R C extensions - platform error')
    OK = None
    NO_R='No R in the PATH, or R_HOME defined.'
    RFLAGS_ERROR='Unable to get R compilation flags'


def get_c_extension_status(libraries=['R'], include_dirs=None,
                           library_dirs=None):
    if os.name == 'nt':
        c_code = ('int main(int argc, char **argv) { return 0; }')
    else:
        c_code = ('#include <Rinterface.h>\n\n'
                  'int main(int argc, char **argv) { return 0; }')
    tmp_dir = tempfile.mkdtemp(prefix='tmp_pw_r_')
    bin_file = os.path.join(tmp_dir, 'test_pw_r')
    src_file = bin_file + '.c'
    with open(src_file, 'w') as fh:
        fh.write(c_code)

    compiler = new_compiler()
    customize_compiler(compiler)
    try:
        compiler.link_executable(
            compiler.compile([src_file], output_dir=tmp_dir,
                             include_dirs=include_dirs),
            bin_file,
            libraries=libraries,
            library_dirs=library_dirs)
    except CCompilerError as cce:
        status = COMPILATION_STATUS.COMPILE_ERROR
        print(cce)
    except DistutilsExecError as dee:
        status = COMPILATION_STATUS.NO_COMPILER
        print(dee)
    except DistutilsPlatformError as dpe:
        status = COMPILATION_STATUS.PLATFORM_ERROR
        print(dpe)
    else:
        status = COMPILATION_STATUS.OK
    shutil.rmtree(tmp_dir)
    return status


def get_r_c_extension_status(r_home: typing.Optional[str],
                             force_ok: bool = False):
    if r_home is None:
        return COMPILATION_STATUS.NO_R
    c_ext = situation.CExtensionOptions()
    try:
        c_ext.add_lib(
            *situation.get_r_flags(r_home, '--ldflags')
        )
        c_ext.add_include(
            *situation.get_r_flags(r_home, '--cppflags')
        )
    except subprocess.CalledProcessError as cpe:
        warnings.warn(str(cpe))
        return COMPILATION_STATUS.RFLAGS_ERROR
    if force_ok:
        status = COMPILATION_STATUS.OK
    else:
        status = get_c_extension_status(libraries=c_ext.libraries,
                                        include_dirs=c_ext.include_dirs,
                                        library_dirs=c_ext.library_dirs)
    return status


class install(setuptools.command.install.install):

    def run(self):
        if r_home:
            print(
                'LD_LIBRARY_PATH in R: {}'.format(
                    situation.r_ld_library_path_from_subprocess(r_home)
                )
            )
        super().run()


r_home = situation.get_r_home()
cffi_mode = situation.get_cffi_mode()
<<<<<<< HEAD
try:
    c_extension_status = get_r_c_extension_status(r_home)
except DistutilsExecError as dee:
    warning(dee)
    c_extension_status = COMPILATION_STATUS.COMPILE_ERROR

=======
c_extension_status = get_r_c_extension_status(
    r_home,
    force_ok = os.environ.get('RPY2_API_FORCE') == 'True'
)
>>>>>>> e5656b9b
ext_modules = []
if cffi_mode == situation.CFFI_MODE.ABI:
    cffi_modules = ['rpy2/_rinterface_cffi_build.py:ffibuilder_abi']
elif cffi_mode == situation.CFFI_MODE.API:
    if c_extension_status != COMPILATION_STATUS.OK:
        print('API mode requested but %s' % c_extension_status.value)
        sys.exit(1)
    cffi_modules = ['rpy2/_rinterface_cffi_build.py:ffibuilder_api']
    ext_modules = [
        Extension('rpy2.rinterface_lib._bufferprotocol',
                  ['rpy2/rinterface_lib/_bufferprotocol.c'])
    ]
elif cffi_mode == situation.CFFI_MODE.BOTH:
    if c_extension_status != COMPILATION_STATUS.OK:
        print('API mode requested but %s' % c_extension_status.value)
        sys.exit(1)
    cffi_modules = ['rpy2/_rinterface_cffi_build.py:ffibuilder_abi',
                    'rpy2/_rinterface_cffi_build.py:ffibuilder_api']
elif cffi_mode == situation.CFFI_MODE.ANY:
    # default interface
    cffi_modules = ['rpy2/_rinterface_cffi_build.py:ffibuilder_abi']
    cffi_modules.append('rpy2/_rinterface_cffi_build.py:ffibuilder_api')
    ext_modules = [
        Extension('rpy2.rinterface_lib._bufferprotocol',
                  ['rpy2/rinterface_lib/_bufferprotocol.c'],
                  optional=True)
    ]
else:
    # This should never happen.
    raise ValueError('Invalid value for cffi_mode')


class build(setuptools.command.build.build):

    def run(self):
        print('cffi mode: %s' % cffi_mode)

        super().run()

        print('---')
        print(cffi_mode)
        if cffi_mode in (situation.CFFI_MODE.ABI,
                         situation.CFFI_MODE.BOTH,
                         situation.CFFI_MODE.ANY):
            print('ABI mode interface built.')
        if cffi_mode in (situation.CFFI_MODE.API,
                         situation.CFFI_MODE.BOTH):
            print('API mode interface built.')
        if cffi_mode == situation.CFFI_MODE.ANY:
            if c_extension_status == COMPILATION_STATUS.OK:
                print('API mode interface built.')
            else:
                print('API mode interface not built because: %s' % c_extension_status)
        print('To change the API/ABI build mode, set or modify the environment '
              'variable RPY2_CFFI_MODE.')


pack_dir = {PACKAGE_NAME: os.path.join(package_prefix, 'rpy2')}
with open('README.md') as fh:
    long_description = fh.read()

setup(
    cffi_modules=cffi_modules,
    ext_modules=ext_modules,
    cmdclass=dict(build=build),
    long_description=long_description, 
    # List of pacakges moved to project.toml.
    # TODO: package_data should be be moved to project.toml when setuptools
    # supports it (see note in project.toml).
    package_data={'rpy2': ['rinterface_lib/R_API.h',
                            'rinterface_lib/R_API_eventloop.h',
                            'rinterface_lib/R_API_eventloop.c',
                            'rinterface_lib/RPY2.h',
                            'rinterface_lib/_bufferprotocol.c',
                            'py.typed']},
    zip_safe=False
)<|MERGE_RESOLUTION|>--- conflicted
+++ resolved
@@ -138,19 +138,13 @@
 
 r_home = situation.get_r_home()
 cffi_mode = situation.get_cffi_mode()
-<<<<<<< HEAD
 try:
-    c_extension_status = get_r_c_extension_status(r_home)
+    c_extension_status = get_r_c_extension_status(
+        r_home,
+        force_ok = os.environ.get('RPY2_API_FORCE') == 'True')
 except DistutilsExecError as dee:
     warning(dee)
     c_extension_status = COMPILATION_STATUS.COMPILE_ERROR
-
-=======
-c_extension_status = get_r_c_extension_status(
-    r_home,
-    force_ok = os.environ.get('RPY2_API_FORCE') == 'True'
-)
->>>>>>> e5656b9b
 ext_modules = []
 if cffi_mode == situation.CFFI_MODE.ABI:
     cffi_modules = ['rpy2/_rinterface_cffi_build.py:ffibuilder_abi']
