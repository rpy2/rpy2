--- conflicted
+++ resolved
@@ -186,18 +186,10 @@
                            r_environment)
 
 
-<<<<<<< HEAD
-
 @ffi_proxy.callback(ffi_proxy._findvar_in_frame_def,
                     openrlib._rinterface_cffi)
 def _findvar_in_frame(cdata):
     cdata_struct = openrlib.ffi.cast('struct RPY2_sym_env_data *', cdata)
-=======
-@ffi_proxy.callback(ffi_proxy._findvar_in_frame_def,
-                    openrlib._rinterface_cffi)
-def _findvar_in_frame(cdata):
-    cdata_struct = ffi.cast('struct RPY2_sym_env_data *', cdata)
->>>>>>> c8f69153
     res = openrlib.rlib.Rf_findVarInFrame(
         cdata_struct.environment,
         cdata_struct.symbol
