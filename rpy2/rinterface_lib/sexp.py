--- conflicted
+++ resolved
@@ -366,7 +366,6 @@
             exec_data = _rinterface.ffi.new(
                 'struct RPY2_sym_env_data *',
                 [symbol, self.__sexp__._cdata, openrlib.rlib.R_NilValue]
-<<<<<<< HEAD
             )
             _ = openrlib.rlib.R_ToplevelExec(
                 openrlib.rlib._findvar_in_frame,
@@ -375,17 +374,7 @@
             if _ != openrlib.rlib.TRUE:
                 raise embedded.RRuntimeError('R C-API Rf_findVarInFrame()')
             res = exec_data.data
-=======
-            )
-            _ = openrlib.rlib.R_ToplevelExec(
-                openrlib.rlib._findvar_in_frame,
-                exec_data
-            )
-            if _ != openrlib.rlib.TRUE:
-                raise embedded.RRuntimeError('R C-API Rf_findVarInFrame()')
-            res = exec_data.data
-
->>>>>>> c8f69153
+
         # TODO: move check of R_UnboundValue to _rinterface
         if res == openrlib.rlib.R_UnboundValue:
             raise KeyError("'%s' not found" % key)
