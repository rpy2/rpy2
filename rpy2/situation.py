"""
This module is currently primarily intended to be used as a script.
It will print information about the rpy2's environment (Python version,
R version, rpy2 version, etc...).
"""

import argparse
import enum
import os
import shlex
import subprocess
import sys
from typing import Optional
import warnings

if sys.maxsize > 2**32:
    r_version_folder = 'x64'
else:
    r_version_folder = 'i386'

try:
    import rpy2  # noqa:F401
    has_rpy2 = True
except ImportError:
    has_rpy2 = False


class CFFI_MODE(enum.Enum):
    API = 'API'
    ABI = 'ABI'
    BOTH = 'BOTH'
    ANY = 'ANY'


def get_cffi_mode(default=CFFI_MODE.ANY):
    cffi_mode = os.environ.get('RPY2_CFFI_MODE', '')
    for m in (CFFI_MODE.API, CFFI_MODE.ABI,
              CFFI_MODE.BOTH, CFFI_MODE.ANY):
        if cffi_mode.upper() == m.value:
            return m
    return default


def assert_python_version():
    if not (sys.version_info[0] >= 3 and sys.version_info[1] >= 3):
        raise RuntimeError(
            'Python >=3.3 is required to run rpy2')


def r_version_from_subprocess():
    try:
        tmp = subprocess.check_output(('R', '--version'))
    except Exception:  # FileNotFoundError, WindowsError, etc
        return None
    r_version = tmp.decode('ascii', 'ignore').split(os.linesep)
    if r_version[0].startswith('WARNING'):
        r_version = r_version[1]
    else:
        r_version = r_version[0].strip()
    return r_version


def r_home_from_subprocess() -> Optional[str]:
    """Return the R home directory from calling 'R RHOME'."""
    try:
        tmp = subprocess.check_output(('R', 'RHOME'), universal_newlines=True)
    except Exception:  # FileNotFoundError, WindowsError, etc
        return None
    r_home = tmp.split(os.linesep)
    if r_home[0].startswith('WARNING'):
        res = r_home[1]
    else:
        res = r_home[0].strip()
    return res


# TODO: move all Windows all code into an os-specific module ?
def r_home_from_registry() -> Optional[str]:
    """Return the R home directory from the Windows Registry."""
    try:
        import winreg  # type: ignore
    except ImportError:
        import _winreg as winreg  # type: ignore
    try:
        hkey = winreg.OpenKeyEx(winreg.HKEY_LOCAL_MACHINE,
                                'Software\\R-core\\R',
                                0, winreg.KEY_QUERY_VALUE)
        r_home = winreg.QueryValueEx(hkey, 'InstallPath')[0]
        winreg.CloseKey(hkey)
    except Exception:  # FileNotFoundError, WindowsError, etc
        return None
    if sys.version_info[0] == 2:
        r_home = r_home.encode(sys.getfilesystemencoding())
    return r_home


def r_ld_library_path_from_subprocess(r_home: str) -> str:
    """Get the LD_LIBRARY_PATH settings added by R."""
    cmd = (os.path.join(r_home, 'bin', 'Rscript'),
           '-e',
           'cat(Sys.getenv("LD_LIBRARY_PATH"))')
    try:
        r_lib_path = subprocess.check_output(cmd,
                                             universal_newlines=True,
                                             stderr=subprocess.PIPE)
    except Exception:  # FileNotFoundError, WindowsError, etc
        r_lib_path = ''
    res = None
    ld_library_path = os.environ.get('LD_LIBRARY_PATH')
    if ld_library_path:
        pos = r_lib_path.find(ld_library_path)
        if pos != -1:
            res = (r_lib_path[pos:(pos+len(ld_library_path))]
                   .rstrip(os.pathsep))
    if res is None:
        res = r_lib_path
    return res


def get_rlib_path(r_home: str, system: str) -> str:
    """Get the path for the R shared library."""
    if system == 'FreeBSD' or system == 'Linux':
        lib_path = os.path.join(r_home, 'lib', 'libR.so')
    elif system == 'Darwin':
        lib_path = os.path.join(r_home, 'lib', 'libR.dylib')
    elif system == 'Windows':
        # i386
<<<<<<< HEAD
        os.environ['PATH'] = os.pathjoin.join(
=======
        os.environ['PATH'] = os.pathsep.join(
>>>>>>> 04c71d9e
            (os.environ['PATH'],
             os.path.join(r_home, 'bin', r_version_folder))
        )
        lib_path = os.path.join(r_home, 'bin', r_version_folder, 'R.dll')
    else:
        raise ValueError(
            'The system {system} is currently not supported.'
            .format(system=system)
        )
    return lib_path


def get_r_home() -> Optional[str]:
    """Get R's home directory (aka R_HOME).

    If an environment variable R_HOME is found it is returned,
    and if none is found it is trying to get it from an R executable
    in the PATH. On Windows, a third last attempt is made by trying
    to obtain R_HOME from the registry. If all attempt are unfruitful,
    None is returned.
    """

    r_home = os.environ.get('R_HOME')

    if not r_home:
        r_home = r_home_from_subprocess()
    if not r_home and os.name == 'nt':
        r_home = r_home_from_registry()
    return r_home


def get_r_exec(r_home: str) -> str:
    """Get the path of the R executable/binary.

    :param: R HOME directory
    :return: Path to the R executable/binary"""

    if sys.platform == 'win32' and '64 bit' in sys.version:
        r_exec = os.path.join(r_home, 'bin', 'x64', 'R')
    else:
        r_exec = os.path.join(r_home, 'bin', 'R')
    return r_exec


def _get_r_cmd_config(r_home: str, about: str, allow_empty=False):
    """Get the output of calling 'R CMD CONFIG <about>'.

    :param r_home: R HOME directory
    :param about: argument passed to the command line 'R CMD CONFIG'
    :param allow_empty: allow the output to be empty
    :return: a tuple (lines of output)"""
    r_exec = get_r_exec(r_home)
    cmd = (r_exec, 'CMD', 'config', about)
    output = subprocess.check_output(
        cmd,
        universal_newlines=True
    ).split(os.linesep)
    # Twist if 'R RHOME' spits out a warning
    if output[0].startswith('WARNING'):
        warnings.warn('R emitting a warning: %s' % output[0])
        res = output[1:]
    else:
        res = output
    return res


_R_LIBS = ('LAPACK_LIBS', 'BLAS_LIBS')
_R_FLAGS = ('--ldflags', '--cppflags')


def get_r_flags(r_home: str, flags: str):
    """Get the parsed output of calling 'R CMD CONFIG <about>'.

    Returns a tuple (parsed_args, unknown_args), with parsed_args
    having the attribute `l`, 'L', and 'I'."""

    assert flags in _R_FLAGS

    parser = argparse.ArgumentParser()
    parser.add_argument('-I', action='append')
    parser.add_argument('-L', action='append')
    parser.add_argument('-l', action='append')

    res = shlex.split(
        ' '.join(
            _get_r_cmd_config(r_home, flags,
                              allow_empty=False)))
    return parser.parse_known_args(res)


def get_r_libs(r_home: str, libs: str):
    return _get_r_cmd_config(r_home, libs, allow_empty=True)


class CExtensionOptions(object):
    """Options to compile C extensions."""

    def __init__(self):
        self.extra_link_args = []
        self.extra_compile_args = []
        self.include_dirs = []
        self.libraries = []
        self.library_dirs = []

    def add_include(self, args, unknown):
        """Add include directories.

        :param args: args as returned by get_r_flags().
        :param unknown: unknown arguments a returned by get_r_flags()."""
        if args.I is None:
            warnings.warn('No include specified')
        else:
            self.include_dirs.extend(args.I)
        self.extra_compile_args.extend(unknown)

    def add_lib(self, args, unknown, ignore=('R', )):
        """Add libraries.

        :param args: args as returned by get_r_flags().
        :param unknown: unknown arguments a returned by get_r_flags()."""
        if args.L is None:
            if args.l is None:
                # hmmm... no libraries at all
                warnings.warn('No libraries as -l arguments to the compiler.')
            else:
                self.libraries.extend([x for x in args.l if x not in ignore])
        else:
            self.library_dirs.extend(args.L)
            self.libraries.extend(args.l)
        self.extra_link_args.extend(unknown)


def _make_bold_unix(text):
    return '%s%s%s' % ('\033[1m', text, '\033[0m')


def _make_bold_win32(text):
    return text


def iter_info():

    make_bold = _make_bold_win32 if os.name == 'nt' else _make_bold_unix

    yield make_bold('rpy2 version:')
    if has_rpy2:
        # TODO: the repeated import is needed, without which Python (3.6)
        #   raises an UnboundLocalError (local variable reference before
        #   assignment).
        import rpy2  # noqa: F811
        yield rpy2.__version__
    else:
        yield 'rpy2 cannot be imported'

    yield make_bold('Python version:')
    yield sys.version
    if not (sys.version_info[0] == 3 and sys.version_info[1] >= 5):
        yield '*** rpy2 is primarily designed for Python >= 3.5'

    yield make_bold("Looking for R's HOME:")

    r_home = os.environ.get('R_HOME')
    yield '    Environment variable R_HOME: %s' % r_home

    r_home_default = None
    if os.name == 'nt':
        r_home_default = r_home_from_registry()
        yield '    InstallPath in the registry: %s' % r_home_default
        r_user = os.environ.get('R_USER')
        yield '    Environment variable R_USER: %s' % r_user
    else:
        r_home_default = r_home_from_subprocess()
        yield '    Calling `R RHOME`: %s' % r_home_default

    yield (
        '    Environment variable R_LIBS_USER: %s'
        % os.environ.get('R_LIBS_USER')
    )

    if r_home is not None and r_home_default is not None:
        if os.path.abspath(r_home) != r_home_default:
            yield ('    Warning: The environment variable R_HOME '
                   'differs from the default R in the PATH.')
    else:
        if r_home_default is None:
            yield ('    Warning: There is no R in the PATH and no '
                   'R_HOME defined.')
        else:
            r_home = r_home_default

    # not applicable for Windows
    if os.name != 'nt':
        yield make_bold("R's additions to LD_LIBRARY_PATH:")
        yield r_ld_library_path_from_subprocess(r_home)

    if has_rpy2:
        try:
            import rpy2.rinterface_lib.openrlib
            rlib_status = 'OK'
        except ImportError as ie:
            rlib_status = '*** Error while loading: %s ***' % str(ie)
        except OSError as ose:
            rlib_status = str(ose)
    else:
        rlib_status = '*** rpy2 is not installed'

    yield make_bold("R version:")
    yield '    In the PATH: %s' % r_version_from_subprocess()
    yield '    Loading R library from rpy2: %s' % rlib_status

    r_libs = os.environ.get('R_LIBS')
    yield make_bold('Additional directories to load R packages from:')
    yield r_libs

    yield make_bold('C extension compilation:')
    c_ext = CExtensionOptions()
    if r_home is None:
        yield ('    Warning: R cannot be found, so no compilation flags '
               'can be extracted.')
    else:
        try:
            c_ext.add_lib(*get_r_flags(r_home, '--ldflags'))
            c_ext.add_include(*get_r_flags(r_home, '--cppflags'))
            yield '  include:'
            yield '  %s' % c_ext.include_dirs
            yield '  libraries:'
            yield '  %s' % c_ext.libraries
            yield '  library_dirs:'
            yield '  %s' % c_ext.library_dirs
            yield '  extra_compile_args:'
            yield '  %s' % c_ext.extra_compile_args
            yield '  extra_link_args:'
            yield '  %s' % c_ext.extra_link_args
        except subprocess.CalledProcessError:
            yield ('    Warning: Unable to get R compilation flags.')


if __name__ == '__main__':

    parser = argparse.ArgumentParser(
        'Command-line tool to report the rpy2'
        'environment and help diagnose issues')
    parser.add_argument('action',
                        nargs='?',
                        choices=('info', 'LD_LIBRARY_PATH'),
                        default='info',
                        help=('Action to perform. "info" shows all info, '
                              'LD_LIBRARY_PATH returns optionally required '
                              'additions to the environment variable'))
    args = parser.parse_args()
    if args.action == 'info':
        for row in iter_info():
            print(row)
    elif args.action == 'LD_LIBRARY_PATH':
        r_home = get_r_home()
        if not r_home:
            print('R cannot be found in the PATH and RHOME cannot be found.')
            sys.exit(1)
        print(r_ld_library_path_from_subprocess(r_home))<|MERGE_RESOLUTION|>--- conflicted
+++ resolved
@@ -125,11 +125,7 @@
         lib_path = os.path.join(r_home, 'lib', 'libR.dylib')
     elif system == 'Windows':
         # i386
-<<<<<<< HEAD
-        os.environ['PATH'] = os.pathjoin.join(
-=======
         os.environ['PATH'] = os.pathsep.join(
->>>>>>> 04c71d9e
             (os.environ['PATH'],
              os.path.join(r_home, 'bin', r_version_folder))
         )
