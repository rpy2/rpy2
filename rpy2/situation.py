--- conflicted
+++ resolved
@@ -332,7 +332,6 @@
     yield make_bold('Additional directories to load R packages from:')
     yield r_libs
 
-<<<<<<< HEAD
     yield make_bold('C extension compilation:')
     c_ext = CExtensionOptions()
     if r_home is None:
@@ -354,28 +353,6 @@
             yield '  %s' % c_ext.extra_link_args
         except subprocess.CalledProcessError:
             yield ('    Warning: Unable to get R compilation flags.')
-=======
-    # not working on Windows
-    if os.name != 'nt':
-        yield make_bold('C extension compilation:')
-        c_ext = CExtensionOptions()
-        if r_home is None:
-            yield ('  Warning: R cannot be found, so no compilation flags '
-                   'can be extracted.')
-        else:
-            c_ext.add_lib(*get_r_flags(r_home, '--ldflags'))
-            c_ext.add_include(*get_r_flags(r_home, '--cppflags'))
-        yield '  include:'
-        yield '  %s' % c_ext.include_dirs
-        yield '  libraries:'
-        yield '  %s' % c_ext.libraries
-        yield '  library_dirs:'
-        yield '  %s' % c_ext.library_dirs
-        yield '  extra_compile_args:'
-        yield '  %s' % c_ext.extra_compile_args
-        yield '  extra_link_args:'
-        yield '  %s' % c_ext.extra_link_args
->>>>>>> bf72595e
 
 
 if __name__ == '__main__':
