--- conflicted
+++ resolved
@@ -10,11 +10,8 @@
 import math
 import platform
 import signal
-<<<<<<< HEAD
+import subprocess
 import sys
-=======
-import subprocess
->>>>>>> ea14dc34
 import textwrap
 import threading
 import typing
