"""
The module contains the conversions to be
used by rpy2.robjects functions and methods.

Conversions are initially empty place-holders,
raising a NotImplementedError exception.
"""

import contextvars
from functools import singledispatch
import os
from typing import Any
from typing import Optional
import typing
import warnings
from rpy2.rinterface_lib import _rinterface_capi
import rpy2.rinterface_lib.sexp
import rpy2.rinterface_lib.conversion
import rpy2.rinterface


deprecated_names = {'converter', 'py2rpy', 'rpy2py'}


def __getattr__(name):
    if name in deprecated_names:
        _deprecated_name = f'_deprecated_{name}'
        warnings.warn(
            f'The use of {name} in module {__name__} is deprecated. '
            f'Use {__name__}.get_conversion() instead of '
            f'{__name__}.converter.',
            DeprecationWarning
        )
        if name == 'converter':
            return globals()[_deprecated_name]()
        else:
            return globals()[_deprecated_name]
    raise AttributeError(f'module {__name__} has no attribute {name}')


class NameClassMap(object):
    """Map a name (R class name) to a Python class.

    R class names, as returned for example by the R function
    `class()`, are arrays of strings representing the
    class lineage. This class helps mapping the class of an R
    object (a sequence of names) to a Python class.

    For example, R data frames are of class "data.frame", but are
    R lists (VECSEXP) at the C level. The NameClassMap for that
    such R VECSEXP objects would be:

    NameClassMap(robjects.vectors.ListVector,
                 {'data.frame': robjects.vectors.DataFrame})

    This means that the default class on the Python side will be
    `ListVector`, but if the R object is a "data.frame" it will
    be a `DataFrame`.
    """

    _default: typing.Union[
        typing.Any,
        typing.Callable[[typing.Any], typing.Any]
    ]
    _map: typing.Dict[
        str,
        typing.Union[
            typing.Any,
            typing.Callable[[typing.Any], typing.Any]
        ]
    ]

    default = property(lambda self: self._default)

    def __init__(self,
                 defaultcls: typing.Union[
                     typing.Type,
                     typing.Callable[[typing.Any], typing.Any]] = object,
                 namemap: typing.Optional[dict] = None):
        if namemap is None:
            namemap = {}
        self._default = defaultcls
        self._map = namemap.copy()

    def __contains__(self, key: str) -> bool:
        return key in self._map

    def __delitem__(self, key: str) -> None:
        del self._map[key]

    def __getitem__(
            self, key: str
    ) -> typing.Union[typing.Type,
                      typing.Callable[[typing.Any], typing.Any]]:
        return self._map[key]

    def __setitem__(self, key: str,
                    value: typing.Union[
                        typing.Type[typing.Any],
                        typing.Callable[[typing.Any], typing.Any]
                    ]):
        self._map[key] = value

    def copy(self) -> 'NameClassMap':
        return NameClassMap(defaultcls=self._default,
                            namemap=self._map.copy())

    def update(self,
               mapping: typing.Dict[
                   str,
                   typing.Union[
                       typing.Any,
                       typing.Callable[[typing.Any], typing.Any]
                   ]
               ],
               default: typing.Optional[typing.Type] = None):
        self._map.update(mapping)
        if default:
            self._default = default

    def find_key(self, keys: typing.Iterable[str]) -> typing.Optional[str]:
        """
        Find the first mapping key in a sequence of names (keys).

        Args:
          keys (iterable): The keys are the R classes (the last being the
            most distant ancestor class)
        Returns:
           None if no mapping key.
        """
        for k in keys:
            if k in self._map:
                return k
        return None

    def find(
            self, keys: typing.Iterable[str]
    ) -> typing.Union[typing.Type, typing.Callable[[typing.Any], typing.Any]]:
        """Find the first mapping in a sequence of names (keys).

        Returns the default class (specified when creating the
        instance if no mapping key."""
        k = self.find_key(keys)
        if k:
            cls = self._map[k]
        else:
            cls = self._default
        return cls


class NameClassMapContext(object):
    """Context manager to add/override in-place name->class maps."""

    def __init__(self, nameclassmap: NameClassMap,
                 d: dict):
        self._nameclassmap = nameclassmap
        self._d = d
        self._keep: typing.List[typing.Tuple[str, bool, Optional[str]]] = []

    def __enter__(self):
        nameclassmap = self._nameclassmap
        for k, v in self._d.items():
            if k in nameclassmap:
                restore = True
                orig_v = nameclassmap[k]
            else:
                restore = False
                orig_v = None
            self._keep.append((k, restore, orig_v))
            nameclassmap[k] = v

    def __exit__(self, exc_type, exc_val, exc_tb):
        nameclassmap = self._nameclassmap
        for k, restore, orig_v in self._keep:
            if restore:
                nameclassmap[k] = orig_v
            else:
                del nameclassmap[k]
        return False


def noconversion(obj):
    """
    Bypass robject-level conversion.

    Bypass robject-level conversion, casting the object down to
    rinterface-level rpy2 objects.

    :param obj: Any object
    :return: Either an rinterface-level object or a Python object.
    """
    if isinstance(obj, rpy2.rinterface_lib.sexp.Sexp):
        res = (rpy2.rinterface_lib.conversion
               ._sexpcapsule_to_rinterface(obj.__sexp__))
    else:
        res = obj
    return res


def overlay_converter(src: 'Converter', target: 'Converter') -> None:
    """Overlay a converter onto an other.

    :param src: source of additional conversion rules
    :type src: :class:`Converter`
    :param target: target. The conversion rules in the src will
                   be added to this object.
    :type target: :class:`Converter`
    """
    for k, v in src.py2rpy.registry.items():
        # skip the root dispatch
        if k is object and v is _py2rpy:
            continue
        target._py2rpy.register(k, v)
    for k, v in src.rpy2py.registry.items():
        # skip the root dispatch
        if k is object and v is _rpy2py:
            continue
        target._rpy2py.register(k, v)
    for k, v in src.rpy2py_nc_map.items():
        if k in target.rpy2py_nc_map:
            target.rpy2py_nc_map[k].update(
                v._map.copy(),
                default=v._default
            )
        else:
            target.rpy2py_nc_map[k] = NameClassMap(
                v._default,
                namemap=v._map.copy(),
            )


def _py2rpy(obj):
    """ Dummy function for py2rpy.

    This function will convert Python objects into rpy2.rinterface
    objects.
    """
    if isinstance(obj, _rinterface_capi.SupportsSEXP):
        return obj
    raise NotImplementedError(
        "Conversion 'py2rpy' not defined for objects of type '%s'" %
        str(type(obj))
    )


def _rpy2py(obj):
    """ Dummy function for rpy2py.

    This function will convert Python objects into Python (presumably
    non-rpy2) objects.
    """
    raise NotImplementedError(
        "Conversion 'rpy2py' not defined for objects of type '%s'" %
        str(type(obj))
    )


class Converter(object):
    """
    Conversion between rpy2's low-level and high-level proxy objects
    for R objects, and Python (no R) objects.

    Converter objects can be added, the result being
    a Converter objects combining the translation rules from the
    different converters.
    """
    _name: str
    _rpy2py_nc_map: typing.Dict[
        typing.Type[rpy2.rinterface_lib.sexp.Sexp],
        NameClassMap
    ]
    _lineage: typing.Tuple[str, ...]

    name = property(lambda self: self._name)
    py2rpy = property(lambda self: self._py2rpy)
    rpy2py = property(lambda self: self._rpy2py)
    rpy2py_nc_map = property(lambda self: self._rpy2py_nc_map)
    # TODO: rpy2py_nc_name should be deprecated.
    rpy2py_nc_name = rpy2py_nc_map
    lineage = property(lambda self: self._lineage)

    def __init__(self, name: str,
                 template: typing.Optional['Converter'] = None):
        (py2rpy, rpy2py) = Converter.make_dispatch_functions()
        self._name = name
        self._py2rpy = py2rpy
        self._rpy2py = rpy2py
        self._rpy2py_nc_map = {}
        lineage: typing.Tuple[str, ...]
        if template is None:
            lineage = tuple()
        else:
            _ = list(template.lineage)
            _.append(name)
            lineage = tuple(_)
            overlay_converter(template, self)
        self._lineage = lineage

    def __add__(self, converter: 'Converter') -> 'Converter':
        assert isinstance(converter, Converter)
        new_name = '%s + %s' % (self.name, converter.name)
        # create a copy of `self` as the result converter
        result_converter = Converter(new_name, template=self)
        overlay_converter(converter, result_converter)
        return result_converter

    def __enter__(self):
        self._original_converter = converter_ctx.get()
        set_conversion(self)
        return self

    def __exit__(self, exc_type, exc_val, exc_tb):
        set_conversion(self._original_converter)
        return False

    def __str__(self):
        res = [str(type(self))]
        for subcv in ('py2rpy', 'rpy2py'):
            res.append(subcv)
            for cls in getattr(self, subcv).registry.keys():
                res.append(f'- {cls.__module__}.{cls.__name__}')
                if subcv == 'rpy2py':
                    ncmap = self._rpy2py_nc_map.get(cls)
                    if ncmap:
                        for k, v in ncmap._map.items():
                            res.append(f'  - {k} (in {v.__module__})')
            res.append('---')
        return os.linesep.join(res)

    @staticmethod
    def make_dispatch_functions():
        py2rpy = singledispatch(_py2rpy)
        rpy2py = singledispatch(_rpy2py)
        return (py2rpy, rpy2py)

    def rclass_map_context(self, cls, d: typing.Dict[str, typing.Type]):
        return NameClassMapContext(
            self.rpy2py_nc_map[cls],
            d)


class ConversionContext(object):
    """
    Context manager for instances of class Converter.
    """
    def __init__(self, ctx_converter):
        assert isinstance(ctx_converter, Converter)
        self._original_converter = converter_ctx.get()
        self.ctx_converter = Converter('Converter-%i-in-context' % id(self),
                                       template=ctx_converter)

    def __enter__(self):
        set_conversion(self.ctx_converter)
        return self.ctx_converter

    def __exit__(self, exc_type, exc_val, exc_tb):
        set_conversion(self._original_converter)
        return False


localconverter = ConversionContext

<<<<<<< HEAD
converter_ctx: contextvars.ContextVar[Converter] = (
    contextvars.ContextVar('converter',
                           default=Converter('empty'))
)
=======

def _raise_missingconverter(obj):
    _missingconverter_msg = """
    Conversion rules for `rpy2.robjects` appear to be missing. Those
    rules are in a Python contextvars.ContextVar. This could be caused
    by multithreading code not passing context to the thread.
    """
    raise NotImplementedError(_missingconverter_msg)


missingconverter = Converter('missing')

missingconverter.rpy2py.register(
    object,
    _raise_missingconverter
)

missingconverter.py2rpy.register(
    object,
    _raise_missingconverter
)

converter_ctx = contextvars.ContextVar('converter',
                                       default=missingconverter)
>>>>>>> 91b30b53


def _deprecated_converter():
    return converter_ctx.get('converter')


def _deprecated_py2rpy(
        obj: Any
) -> _rinterface_capi.SupportsSEXP:
    return converter_ctx.get('converter').py2rpy(obj)  # type: ignore


def _deprecated_rpy2py(
        obj: Any
) -> _rinterface_capi.SupportsSEXP:
    return converter_ctx.get('converter').rpy2py(obj)  # type: ignore


def get_conversion():
    """
    Get the conversion rules active in the current context.
    """
    return converter_ctx.get()


def set_conversion(this_converter):
    """
    Set conversion rules in the conversion module.
    :param this_converter: The conversion rules
    :type this_converter: :class:`Converter`
    """
    converter_ctx.set(this_converter)


set_conversion(Converter('base converter'))<|MERGE_RESOLUTION|>--- conflicted
+++ resolved
@@ -360,12 +360,6 @@
 
 localconverter = ConversionContext
 
-<<<<<<< HEAD
-converter_ctx: contextvars.ContextVar[Converter] = (
-    contextvars.ContextVar('converter',
-                           default=Converter('empty'))
-)
-=======
 
 def _raise_missingconverter(obj):
     _missingconverter_msg = """
@@ -390,7 +384,6 @@
 
 converter_ctx = contextvars.ContextVar('converter',
                                        default=missingconverter)
->>>>>>> 91b30b53
 
 
 def _deprecated_converter():
