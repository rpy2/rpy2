--- conflicted
+++ resolved
@@ -18,26 +18,6 @@
 
 
 class NameClassMap(object):
-<<<<<<< HEAD
-    """Map a name (R class name) to a Python class."""
-
-    default = property(lambda self: self._default)
-
-    def __init__(self, defaultcls):
-        self._default = defaultcls
-        self._map = dict()
-
-    def __contains__(self, key: str):
-        return key in self._map
-
-    def __delitem__(self, key: str):
-        del self._map[key]
-
-    def __getitem__(self, key: str):
-        return self._map[key]
-
-    def __setitem__(self, key: str, value):
-=======
     """Map a name (R class name) to a Python class.
 
     R class names, as returned for example by the R function
@@ -65,7 +45,6 @@
         return self._map[key]
 
     def __setitem__(self, key: str, value: typing.Type):
->>>>>>> bc919109
         if not issubclass(value, self._default):
             raise ValueError(
                 'The new class must be a subclass of {}'
@@ -73,9 +52,6 @@
                 .format(self._default, value))
         self._map[key] = value
 
-<<<<<<< HEAD
-    def find_key(self, keys):
-=======
     def copy(self) -> 'NameClassMap':
         return NameClassMap(defaultcls=self._default,
                             namemap=self._map.copy())
@@ -88,7 +64,6 @@
             self._default = default
 
     def find_key(self, keys: typing.Iterable[str]) -> typing.Optional[str]:
->>>>>>> bc919109
         """
         Find the first mapping key in a sequence of names (keys).
 
@@ -103,11 +78,7 @@
                 return k
         return None
 
-<<<<<<< HEAD
-    def find(self, keys):
-=======
     def find(self, keys: typing.Iterable[str]) -> typing.Type:
->>>>>>> bc919109
         """Find the first mapping in a sequence of names (keys).
 
         Returns the default class (specified when creating the
@@ -121,20 +92,13 @@
 
 
 class NameClassMapContext(object):
-<<<<<<< HEAD
-=======
     """Context manager to add/override in-place name->class maps."""
->>>>>>> bc919109
 
     def __init__(self, nameclassmap: NameClassMap,
                  d: dict):
         self._nameclassmap = nameclassmap
         self._d = d
-<<<<<<< HEAD
-        self._keep = []
-=======
         self._keep: typing.List[typing.Tuple[str, bool, Optional[str]]] = []
->>>>>>> bc919109
 
     def __enter__(self):
         nameclassmap = self._nameclassmap
@@ -195,12 +159,8 @@
         if k is object and v is _rpy2py:
             continue
         target._rpy2py.register(k, v)
-<<<<<<< HEAD
-    target._rpy2py_nc_map = src._rpy2py_nc_map.copy()
-=======
     target._rpy2py_nc_map.update(src._rpy2py_nc_map._map.copy(),
                                  default=src._rpy2py_nc_map._default)
->>>>>>> bc919109
 
 
 def _py2rpy(obj):
@@ -278,11 +238,7 @@
         rpy2py = singledispatch(_rpy2py)
         return (py2rpy, rpy2py)
 
-<<<<<<< HEAD
-    def rclass_map_context(self, cls, d: dict):
-=======
     def rclass_map_context(self, cls, d: typing.Dict[str, typing.Type]):
->>>>>>> bc919109
         return NameClassMapContext(
             self._rpy2py_nc_map[cls],
             d)
