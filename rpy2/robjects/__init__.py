--- conflicted
+++ resolved
@@ -332,13 +332,9 @@
 default_converter._rpy2py_nc_map.update(
     {
         rinterface.SexpS4: conversion.NameClassMap(RS4),
-<<<<<<< HEAD
-        rinterface.ListSexpVector: conversion.NameClassMap(ListVector),
-=======
         rinterface.ListSexpVector: conversion.NameClassMap(
             ListVector,
             {'data.frame': DataFrame}),
->>>>>>> bc919109
         rinterface.SexpEnvironment: conversion.NameClassMap(Environment)
     }
 )
