import math
from collections import OrderedDict
from datetime import datetime

import pytest

from rpy2 import rinterface
from rpy2 import robjects
from rpy2.robjects import vectors
from rpy2.robjects import conversion


class MockNamespace(object):
    def __getattr__(self, name):
        return None


has_pandas = False
try:
    import pandas
    has_pandas = True
except:
    pandas = MockNamespace()

has_numpy = False
try:
    import numpy
    has_numpy = True
except:
    numpy = MockNamespace()

if has_pandas:
    import rpy2.robjects.pandas2ri as rpyp

from rpy2.robjects import default_converter
from rpy2.robjects.conversion import localconverter
    
@pytest.mark.skipif(not has_pandas, reason='Package pandas is not installed.')
class TestPandasConversions(object):

    def testActivate(self):
        #FIXME: is the following still making sense ?
        assert rpyp.py2rpy != robjects.conversion.get_conversion().py2rpy
        l = len(robjects.conversion.converter_ctx.get().py2rpy.registry)
        k = set(robjects.conversion.converter_ctx.get().py2rpy.registry.keys())
        rpyp.activate()
        assert len(conversion.converter_ctx.get().py2rpy.registry) > l
        rpyp.deactivate()
        assert len(conversion.converter_ctx.get().py2rpy.registry) == l
        assert set(conversion.converter_ctx.get().py2rpy.registry.keys()) == k

    def testActivateTwice(self):
        #FIXME: is the following still making sense ?
        assert rpyp.py2rpy != robjects.conversion.converter_ctx.get().py2rpy
        l = len(robjects.conversion.converter_ctx.get().py2rpy.registry)
        k = set(robjects.conversion.converter_ctx.get().py2rpy.registry.keys())
        rpyp.activate()
        rpyp.deactivate()
        rpyp.activate()
        assert len(conversion.converter_ctx.get().py2rpy.registry) > l
        rpyp.deactivate()
        assert len(conversion.converter_ctx.get().py2rpy.registry) == l
        assert set(conversion.converter_ctx.get().py2rpy.registry.keys()) == k

    @pytest.mark.parametrize(
        'cls',
        (robjects.ListVector,
         rinterface.ListSexpVector)
    )
    def test_list(self, cls):
        rlist = cls(robjects.ListVector({'a': 1, 'b': 'c'}))
        with localconverter(default_converter + rpyp.converter) as cv:
            pylist = cv.rpy2py(rlist)
        assert len(pylist) == 2
        assert set(pylist.keys()) == set(rlist.names)

    def test_dataframe(self):
        # Content for test data frame
        l = (
            ('b', numpy.array([True, False, True], dtype=numpy.bool_)),
            ('i', numpy.array([1, 2, 3], dtype='i')),
            ('f', numpy.array([1, 2, 3], dtype='f')),
            # ('s', numpy.array([b'b', b'c', b'd'], dtype='S1')),
            ('u', numpy.array([u'a', u'b', u'c'], dtype='U')),
            ('dates', [datetime(2012, 5, 2), 
                       datetime(2012, 6, 3), 
                       datetime(2012, 7, 1)])
        )
        od = OrderedDict(l)
        # Pandas data frame
        pd_df = pandas.core.frame.DataFrame(od)
        # Convert to R
        with localconverter(default_converter + rpyp.converter) as cv:
            rp_df = robjects.conversion.converter_ctx.get().py2rpy(pd_df)
        assert pd_df.shape[0] == rp_df.nrow
        assert pd_df.shape[1] == rp_df.ncol
        # assert tuple(rp_df.rx2('s')) == (b'b', b'c', b'd')
        assert tuple(rp_df.rx2('u')) == ('a', 'b', 'c')

    def test_dataframe_columnnames(self):
        pd_df = pandas.DataFrame({'the one': [1, 2], 'the other': [3, 4]})
        # Convert to R
        with localconverter(default_converter + rpyp.converter) as cv:
            rp_df = robjects.conversion.converter_ctx.get().py2rpy(pd_df)
        assert tuple(rp_df.names) == ('the one', 'the other')

<<<<<<< HEAD
    @pytest.mark.parametrize(
        'index, warning, match',
        ((['a', 'a'], None, None),
         (['a', 'b'], UserWarning, 'DataFrame contains duplicated elements in the index')
        )
    )
    def test_dataframe_warns_duplicated_index(self, index, warning, match):
        pd_df = pandas.DataFrame({'x': [1, 2]}, index=index)
        with pytest.warns(warning, match=match) as record:
            with localconverter(default_converter + rpyp.converter) as cv:
                robjects.conversion.py2rpy(pd_df)
        assert not record.list

=======
>>>>>>> 280b2528
    def test_series(self):
        Series = pandas.core.series.Series
        s = Series(numpy.random.randn(5), index=['a', 'b', 'c', 'd', 'e'])
        with localconverter(default_converter + rpyp.converter) as cv:
            rp_s = robjects.conversion.get_conversion().py2rpy(s)
        assert isinstance(rp_s, rinterface.FloatSexpVector)

    @pytest.mark.parametrize('dtype',
                             ('i',
                              numpy.int32 if has_pandas else None,
                              numpy.int8 if has_pandas else None,
                              numpy.int16 if has_pandas else None,
                              numpy.int32 if has_pandas else None,
                              numpy.int64 if has_pandas else None,
                              numpy.uint8 if has_pandas else None,
                              numpy.uint16 if has_pandas else None,
                              pandas.Int32Dtype if has_pandas else None,
                              pandas.Int64Dtype if has_pandas else None))
    def test_series_int(self, dtype):
        Series = pandas.core.series.Series
        s = Series(range(5),
                   index=['a', 'b', 'c', 'd', 'e'],
                   dtype=dtype)
        with localconverter(default_converter + rpyp.converter) as cv:
            rp_s = robjects.conversion.get_conversion().py2rpy(s)
        assert isinstance(rp_s, rinterface.IntSexpVector)

    @pytest.mark.parametrize('dtype',
                             (pandas.Int32Dtype() if has_pandas else None,
                              pandas.Int64Dtype() if has_pandas else None))
    def test_dataframe_int_nan(self, dtype):
        a = pandas.DataFrame([(numpy.NaN,)], dtype=dtype, columns=['z'])
        with localconverter(default_converter + rpyp.converter) as cv:
            b = robjects.conversion.get_conversion().py2rpy(a)
        assert b[0][0] is rinterface.na_values.NA_Integer
        with localconverter(default_converter + rpyp.converter) as cv:
            c = robjects.conversion.get_conversion().rpy2py(b)

    @pytest.mark.parametrize('dtype', (pandas.Int32Dtype() if has_pandas else None,
                                       pandas.Int64Dtype() if has_pandas else None))
    def test_series_int_nan(self, dtype):
        a = pandas.Series((numpy.NaN,), dtype=dtype, index=['z'])
        with localconverter(default_converter + rpyp.converter) as _:
            b = robjects.conversion.converter_ctx.get().py2rpy(a)
        assert b[0] is rinterface.na_values.NA_Integer
        with localconverter(default_converter + rpyp.converter) as _:
            c = robjects.conversion.converter_ctx.get().rpy2py(b)

    @pytest.mark.skipif(not (has_numpy and has_pandas),
                        reason='Packages numpy and pandas must be installed.')
    @pytest.mark.parametrize(
        'data',
        (['x', 'y', 'z'],
         ['x', 'y', None],
         ['x', 'y', numpy.nan],
         ['x', 'y', pandas.NA])
    )
    @pytest.mark.parametrize(
        'dtype', ['O', pandas.StringDtype() if has_pandas else None]
    )
    def test_series_obj_str(self, data, dtype):
        Series = pandas.core.series.Series
        s = Series(data, index=['a', 'b', 'c'], dtype=dtype)
        with localconverter(default_converter + rpyp.converter) as cv:
            rp_s = robjects.conversion.converter_ctx.get().py2rpy(s)
        assert isinstance(rp_s, rinterface.StrSexpVector)

    def test_series_obj_mixed(self):
        Series = pandas.core.series.Series
        s = Series(['x', 1, False], index=['a', 'b', 'c'])
        with localconverter(default_converter + rpyp.converter) as cv:
            with pytest.raises(ValueError):
                rp_s = robjects.conversion.converter_ctx.get().py2rpy(s)

        s = Series(['x', 1, None], index=['a', 'b', 'c'])
        with localconverter(default_converter + rpyp.converter) as cv:
            with pytest.raises(ValueError):
                rp_s = robjects.conversion.converter_ctx.get().py2rpy(s)

    @pytest.mark.parametrize(
        'data',
        ([True, False, True],
         [True, False, None])
    )
    @pytest.mark.parametrize(
        'dtype', [bool, pandas.BooleanDtype() if has_pandas else None]
    )
    def test_series_obj_bool(self, data, dtype):
        Series = pandas.core.series.Series
        s = Series(data, index=['a', 'b', 'c'], dtype=dtype)
        with localconverter(default_converter + rpyp.converter) as cv:
            rp_s = robjects.conversion.converter_ctx.get().py2rpy(s)
        assert isinstance(rp_s, rinterface.BoolSexpVector)


    @pytest.mark.parametrize(
        'data',
        ([1.1, 2.2, 3.3],
         [1.1, 2.2, None])
    )
    @pytest.mark.parametrize(
        'dtype', [float, pandas.Float64Dtype() if has_pandas else None]
    )
    def test_series_obj_float(self, data, dtype):
        Series = pandas.core.series.Series
        s = Series(data, index=['a', 'b', 'c'], dtype=dtype)
        with localconverter(default_converter + rpyp.converter) as cv:
            rp_s = robjects.conversion.converter_ctx.get().py2rpy(s)
        assert isinstance(rp_s, rinterface.FloatSexpVector)


    def test_series_obj_allnone(self):
        Series = pandas.core.series.Series
        s = Series([None, None, None], index=['a', 'b', 'c'])
        with localconverter(default_converter + rpyp.converter) as cv:
            rp_s = robjects.conversion.converter_ctx.get().py2rpy(s)
        assert isinstance(rp_s, rinterface.BoolSexpVector)


    def test_series_issue264(self):
        Series = pandas.core.series.Series
        s = Series(('a', 'b', 'c', 'd', 'e'),
                   index=pandas.Int64Index([0,1,2,3,4]))
        with localconverter(default_converter + rpyp.converter) as cv:
            rp_s = robjects.conversion.converter_ctx.get().py2rpy(s)
        # segfault before the fix
        str(rp_s)
        assert isinstance(rp_s, rinterface.StrSexpVector)

    def test_object2String(self):
        series = pandas.Series(['a', 'b', 'c', 'a'], dtype='O')
        with localconverter(default_converter + rpyp.converter) as cv:
            rp_c = robjects.conversion.converter_ctx.get().py2rpy(series)
            assert isinstance(rp_c, rinterface.StrSexpVector)

    def test_object2String_with_None(self):
        series = pandas.Series([None, 'a', 'b', 'c', 'a'], dtype='O')
        with localconverter(default_converter + rpyp.converter) as cv:
            rp_c = robjects.conversion.converter_ctx.get().py2rpy(series)
            assert isinstance(rp_c, rinterface.StrSexpVector)

    def test_factor2Category(self):
        factor = robjects.vectors.FactorVector(('a', 'b', 'a'))
        with localconverter(default_converter + rpyp.converter) as cv:
            rp_c = robjects.conversion.converter_ctx.get().rpy2py(factor)
        assert isinstance(rp_c, pandas.Categorical)

    def test_factorwithNA2Category(self):
        factor = robjects.vectors.FactorVector(('a', 'b', 'a', None))
        assert factor[3] is rinterface.na_values.NA_Integer
        with localconverter(default_converter + rpyp.converter) as cv:
            rp_c = robjects.conversion.converter_ctx.get().rpy2py(factor)
        assert isinstance(rp_c, pandas.Categorical)
        assert math.isnan(rp_c[3])

    def test_orderedFactor2Category(self):
        factor = robjects.vectors.FactorVector(('a', 'b', 'a'), ordered=True)
        with localconverter(default_converter + rpyp.converter) as cv:
            rp_c = robjects.conversion.converter_ctx.get().rpy2py(factor)
        assert isinstance(rp_c, pandas.Categorical)

    def test_category2Factor(self):
        category = pandas.Series(["a","b","c","a"], dtype="category")
        with localconverter(default_converter + rpyp.converter) as cv:
            rp_c = robjects.conversion.converter_ctx.get().py2rpy(category)
            assert isinstance(rp_c, robjects.vectors.FactorVector)

    def test_categorywithNA2Factor(self):
        category = pandas.Series(['a', 'b', 'c', numpy.nan], dtype='category')
        with localconverter(default_converter + rpyp.converter) as cv:
            rp_c = robjects.conversion.converter_ctx.get().py2rpy(category)
            assert isinstance(rp_c, robjects.vectors.FactorVector)
        assert rp_c[3] == rinterface.NA_Integer

    def test_orderedCategory2Factor(self):
        category = pandas.Series(pandas.Categorical(['a','b','c','a'],
                                                    categories=['a','b','c'],
                                                    ordered=True))
        with localconverter(default_converter + rpyp.converter) as cv:
            rp_c = robjects.conversion.converter_ctx.get().py2rpy(category)
            assert isinstance(rp_c, robjects.vectors.FactorVector)

    def test_datetime2posixct(self):
        datetime = pandas.Series(
            pandas.date_range('2017-01-01 00:00:00.234',
                              periods=20, freq='ms', tz='UTC')
        )
        with localconverter(default_converter + rpyp.converter) as cv:
            rp_c = robjects.conversion.converter_ctx.get().py2rpy(datetime)
            assert isinstance(rp_c, robjects.vectors.POSIXct)
            assert int(rp_c[0]) == 1483228800
            assert int(rp_c[1]) == 1483228800
            assert rp_c[0] != rp_c[1]

    def test_datetime2posixct_withNA(self):
        datetime = pandas.Series(
            pandas.date_range('2017-01-01 00:00:00.234',
                              periods=20, freq='ms', tz='UTC')
        )
        datetime[1] = pandas.NaT
        with localconverter(default_converter + rpyp.converter) as cv:
            rp_c = robjects.conversion.converter_ctx.get().py2rpy(datetime)
            assert isinstance(rp_c, robjects.vectors.POSIXct)
            assert int(rp_c[0]) == 1483228800
            assert math.isnan(rp_c[1])

    def test_date2posixct(self):
        today = datetime.now().date()
        date = pandas.Series([today])
        with localconverter(default_converter + rpyp.converter) as cv:
            rp_c = robjects.conversion.converter_ctx.get().py2rpy(date)
            assert isinstance(rp_c, robjects.vectors.FloatSexpVector)
            assert tuple(int(x) for x in rp_c) == (today.toordinal(), )

    def test_timeR2Pandas(self):
        tzone = robjects.vectors.get_timezone()
        dt = [datetime(1960, 5, 2),
              datetime(1970, 6, 3), 
              datetime(2012, 7, 1)]
        dt = [x.replace(tzinfo=tzone) for x in dt]
        # fix the time
        ts = [x.timestamp() for x in dt]
        # Create an R POSIXct vector.
        r_time = robjects.baseenv['as.POSIXct'](
            rinterface.FloatSexpVector(ts),
            origin=rinterface.StrSexpVector(('1970-01-01',))
        )

        # Convert R POSIXct vector to pandas-compatible vector
        with localconverter(default_converter + rpyp.converter) as cv:
            py_time = robjects.conversion.converter_ctx.get().rpy2py(r_time)

        # Check that the round trip did not introduce changes
        for expected, obtained in zip(dt, py_time):
            assert expected == obtained.to_pydatetime()

        # Try with NA.
        r_time[1] = rinterface.na_values.NA_Real
        # Convert R POSIXct vector to pandas-compatible vector
        with localconverter(default_converter + rpyp.converter) as cv:
            py_time = robjects.conversion.converter_ctx.get().rpy2py(r_time)

        assert py_time[1] is pandas.NaT

    def test_posixct_in_dataframe_to_pandas(self):
        tzone = robjects.vectors.get_timezone()
        dt = [datetime(1960, 5, 2),
              datetime(1970, 6, 3), 
              datetime(2012, 7, 1)]
        dt = [x.replace(tzinfo=tzone) for x in dt]
        # fix the time
        ts = [x.timestamp() for x in dt]
        # Create an R data.frame with a posixct_vector.
        r_dataf = robjects.vectors.DataFrame({
            'mydate': robjects.baseenv['as.POSIXct'](
                rinterface.FloatSexpVector(ts),
                origin=rinterface.StrSexpVector(('1970-01-01',))
            )})

        # Convert R POSIXct vector to pandas-compatible vector
        with localconverter(default_converter + rpyp.converter):
            py_dataf = robjects.conversion.converter_ctx.get().rpy2py(r_dataf)
        assert pandas.core.dtypes.common.is_datetime64_any_dtype(py_dataf['mydate'])

    def test_repr(self):
        # this should go to testVector, with other tests for repr()
        l = (('b', numpy.array([True, False, True], dtype=numpy.bool_)),
             ('i', numpy.array([1, 2, 3], dtype="i")),
             ('f', numpy.array([1, 2, 3], dtype="f")),
             ('s', numpy.array(["a", "b", "c"], dtype="S")),
             ('u', numpy.array([u"a", u"b", u"c"], dtype="U")))
        od = OrderedDict(l)
        pd_df = pandas.core.frame.DataFrame(od)
        with localconverter(default_converter + rpyp.converter) as cv:
            rp_df = robjects.conversion.converter_ctx.get().py2rpy(pd_df)
        s = repr(rp_df)  # used to fail with a TypeError.
        s = s.split('\n')
        repr_str = ('[BoolSex..., IntSexp..., FloatSe..., '
                    'ByteSex..., StrSexp...]')
        assert repr_str == s[2].strip()

        # Try again with the conversion still active.
        with localconverter(default_converter + rpyp.converter) as cv:
            rp_df = robjects.conversion.converter_ctx.get().py2rpy(pd_df)
            s = repr(rp_df)  # used to fail with a TypeError.
        s = s.split('\n')
        assert repr_str == s[2].strip()

    @pytest.mark.parametrize(
        'colnames',
        (('w', 'x', 'y', 'z'),
         ('w', 'x', 'y', 'x'))
    )
    @pytest.mark.parametrize(
        'r_rownames,py_rownames',
        (('NULL', ('1', '2')),
         ('c("a", "b")',('a', 'b')))
    )
    def test_ri2pandas(self, r_rownames, py_rownames, colnames):
        rdataf = robjects.r(
            f'data.frame({colnames[0]}=1:2, '
            f'           {colnames[1]}=1:2, '
            f'           {colnames[2]}=I(c("a", "b")), '
            f'           {colnames[3]}=factor(c("a", "b")), '
            f'           row.names={r_rownames}, '
            '            check.names=FALSE)')
        with localconverter(default_converter + rpyp.converter) as cv:
            pandas_df = robjects.conversion.converter_ctx.get().rpy2py(rdataf)

        assert isinstance(pandas_df, pandas.DataFrame)
        assert colnames == tuple(pandas_df.keys())
        assert pandas_df['w'].dtype in (numpy.dtype('int32'),
                                        numpy.dtype('int64'))
        assert pandas_df['y'].dtype == numpy.dtype('O')
        if 'z' in colnames:
            assert isinstance(pandas_df['z'].dtype,
                              pandas.api.types.CategoricalDtype)
        assert tuple(pandas_df.index) == py_rownames

    @pytest.mark.parametrize(
        'rcode,names,values',
        (
            ('list(list(x=1, y=3), list(x=2, y=4))',
             ('x', 'y'), ((1, 2), (3, 4))),
            ('list(list(x=1), list(x=2, y=4))',
             ('x', 'y'), ((1, 2), (None, 4)))
        )
    )
    def test__records_to_columns(self, rcode, names, values):
        rlist = robjects.r(rcode)
        columns = rpyp._records_to_columns(rlist)
        assert tuple(columns.keys()) == names
        for n, v in zip(names, values):
            assert tuple(columns[n]) == v

    @pytest.mark.parametrize(
        'rcode,names,values',
        (
            ('data.frame('
             '  a = c("a", "b"),'
             '  b = c(1, 2)'
             ')',
             ('a', 'b'),
             (["a", "b"], [1, 2])),
            ('data.frame('
             '  a = c("a", "b"),'
             '  b = I(list(list(x=1, y=3), list(x=2, y=4)))'
             ')',
             ('a', ('b', 'x'), ('b', 'y')),
             (["a", "b"], [1, 2], [3, 4]))
        )
    )
    def test__flatten_dataframe(self, rcode, names, values):
        rdataf = robjects.r(rcode)
        colnames_lst = []
        columns = tuple(rpyp._flatten_dataframe(rdataf, colnames_lst))
        assert tuple(colnames_lst) == names

    @pytest.mark.parametrize(
        'rcode,names,values',
        (
            ('data.frame('
             '  a = c("a", "b"),'
             '  b = I(list(list(x=1, y=3), list(x=2, y=4)))'
             ')',
             ('a', ('b', 'x'), ('b', 'y')),
             (["a", "b"], [1, 2], [3, 4])),
            ('data.frame('
             '  b = I(list(list(x=1, y=3), list(x=2, y=4)))'
             ')',
             (('b', 'x'), ('b', 'y')),
             ([1, 2], [3, 4])),
            ('aggregate(gear ~ am, mtcars, '
             'function(x) c(mean = mean(x), sd = sd(x)), '
             'simplify=FALSE)',
             ('am', ('gear', 'mean'), ('gear', 'sd')),
             ([0.0, 1.0], [3.210526, 4.384615],
              [0.418854, 0.506370]))
        )
    )
    def test_dataframe_with_list(self, rcode, names, values):
        rdataf = robjects.r(rcode)
        with localconverter(default_converter + rpyp.converter) as cv:
            pandas_df = robjects.conversion.converter_ctx.get().rpy2py(rdataf)
        assert tuple(pandas_df.columns) == names

    def test_ri2pandas_issue207(self):
        d = robjects.DataFrame({'x': 1})
        with localconverter(default_converter + rpyp.converter) as cv:
            try:
                ok = True
                robjects.globalenv['d'] = d
            except ValueError:
                ok = False
            finally:
                if 'd' in robjects.globalenv:
                    del(robjects.globalenv['d'])
        assert ok<|MERGE_RESOLUTION|>--- conflicted
+++ resolved
@@ -104,7 +104,6 @@
             rp_df = robjects.conversion.converter_ctx.get().py2rpy(pd_df)
         assert tuple(rp_df.names) == ('the one', 'the other')
 
-<<<<<<< HEAD
     @pytest.mark.parametrize(
         'index, warning, match',
         ((['a', 'a'], None, None),
@@ -118,8 +117,6 @@
                 robjects.conversion.py2rpy(pd_df)
         assert not record.list
 
-=======
->>>>>>> 280b2528
     def test_series(self):
         Series = pandas.core.series.Series
         s = Series(numpy.random.randn(5), index=['a', 'b', 'c', 'd', 'e'])
