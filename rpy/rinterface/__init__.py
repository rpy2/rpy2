--- conflicted
+++ resolved
@@ -102,20 +102,8 @@
 
 
 # wrapper in case someone changes sys.stdout:
-<<<<<<< HEAD
-if sys.version_info.major == 3:
-    # Print became a regular function in Python 3, making
-    # the workaround (mostly) unnecessary (python2to3 still needs it
-    # wrapped in a function
-    def consolePrint(x,i):
-        print(x)
-else:
-    def consolePrint(x,i):
-        sys.stdout.write(x)
-=======
 def consolePrint(x, i):
     print(x)
->>>>>>> 6112c27b
 
 set_writeconsoleex(consolePrint)
 
