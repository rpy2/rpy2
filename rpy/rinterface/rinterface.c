/* A python-R interface*/

/* 
 * The authors for the original RPy code, as well as
 * belopolsky for his contributed code, are listed here as authors;
 * although the design is largely new, parts of this code is
 * derived from their contributions. 
 * 
 * Laurent Gautier - 2008
 */

/*
 ***** BEGIN LICENSE BLOCK *****
 * Version: MPL 1.1/GPL 2.0/LGPL 2.1
 *
 * The contents of this file are subject to the Mozilla Public License Version
 * 1.1 (the "License"); you may not use this file except in compliance with
 * the License. You may obtain a copy of the License at
 * http://www.mozilla.org/MPL/
 *
 * Software distributed under the License is distributed on an "AS IS" basis,
 * WITHOUT WARRANTY OF ANY KIND, either express or implied. See the License
 * for the specific language governing rights and limitations under the
 * License.
 * 
 * Copyright (C) 2008-2010 Laurent Gautier
 *
 * Portions created by Alexander Belopolsky are 
 * Copyright (C) 2006 Alexander Belopolsky.
 *
 * Portions created by Gregory R. Warnes are
 * Copyright (C) 2003-2008 Gregory Warnes.
 *
 * Portions created by Walter Moreira are 
 * Copyright (C) 2002-2003 Walter Moreira
 *
 * Alternatively, the contents of this file may be used under the terms of
 * either the GNU General Public License Version 2 or later (the "GPL"), or
 * the GNU Lesser General Public License Version 2.1 or later (the "LGPL"),
 * in which case the provisions of the GPL or the LGPL are applicable instead
 * of those above. If you wish to allow use of your version of this file only
 * under the terms of either the GPL or the LGPL, and not to allow others to
 * use your version of this file under the terms of the MPL, indicate your
 * decision by deleting the provisions above and replace them with the notice
 * and other provisions required by the GPL or the LGPL. If you do not delete
 * the provisions above, a recipient may use your version of this file under
 * the terms of any one of the MPL, the GPL or the LGPL.
 *
 * ***** END LICENSE BLOCK ***** */

#include <signal.h>
#include <setjmp.h>

#define PY_SSIZE_T_CLEAN 
#include "Python.h"

#if Win32
#include <winsock2.h>
#endif

#include <R.h>
#include <Rinternals.h>
#include <Rdefines.h>

#include <Rinterface.h>
#include <R_ext/Complex.h>
#include <Rembedded.h>


#include <R_ext/eventloop.h>

/* FIXME: consider the use of parsing */
/* #include <R_ext/Parse.h> */
#include <R_ext/Rdynload.h>
#include <R_ext/RStartup.h>

/* From Defn.h */
#ifdef HAVE_POSIX_SETJMP
#define SIGJMP_BUF sigjmp_buf
#else
#define SIGJMP_BUF jmp_buf
#endif

#define _RPY_RINTERFACE_MODULE_

#if (PY_VERSION_HEX < 0x03010000)
staticforward PyObject* EmbeddedR_unserialize(PyObject* self, PyObject* args);
#else
static PyObject* EmbeddedR_unserialize(PyObject* self, PyObject* args);
#endif

#include "rpy_rinterface.h"
#include "embeddedr.h"
#include "na_values.h"
#include "sexp.h"
#include "r_utils.h"
#include "buffer.h"
#include "array.h"
#include "sequence.h"
#include "rexternalptr.h"

static PySexpObject* newPySexpObject(const SEXP sexp, const int preserve);

#include "embeddedr.c"
#include "na_values.c"
#include "sexp.c"
#include "r_utils.c"
#include "buffer.c"
#include "array.c"
#include "sequence.c"
#include "rexternalptr.c"

static PyObject *embeddedR_isInitialized;

/* Helper variables to quickly resolve SEXP types.
 * The first variable gives the highest possible
 * SEXP type.
 * The second in an array of strings giving either
 * the SEXP name (INTSXP, REALSXP, etc...), or a NULL
 * if there is no such valid SEXP.
 */
#define RPY_MAX_VALIDSEXTYPE 99
static char **validSexpType;

/* A tuple that holds options to initialize R */
static PyObject *initOptions;

static SEXP errMessage_SEXP;
static PyObject *RPyExc_RuntimeError = NULL;

#ifdef Win32
/* R instance as a global */
Rstart Rp;
#endif

/* FIXME: see the details of interruption */
/* Indicates whether the R interpreter was interrupted by a SIGINT */
int interrupted = 0;
/* Abort the current R computation due to a SIGINT */
static void
interrupt_R(int signum)
{
  /* printf('interrupted.\n'); */
  interrupted = 1;
  error("Interrupted");
}


SIGJMP_BUF env_sigjmp;
/* Python's signal handler */
static PyOS_sighandler_t python_sighandler, last_sighandler;

/* In SAGE, explicit defintions */
/* /\* Python handler (definition varies across platforms) *\/ */
/* #if defined(__CYGWIN32__) /\* Windows XP *\/ */
/*   _sig_func_ptr python_sighandler; */
/* #elif defined(__FreeBSD__) /\* FreeBSD *\/ */
/*   sig_t python_sighandler; */
/* #elif defined(__APPLE__) /\* OSX *\/ */
/*   sig_t python_sighandler; */
/* #elif defined (__sun__) || defined (__sun) /\* Solaris *\/ */
/*   __sighandler_t python_sighandler; */
/* #else /\* Other, e.g., Linux *\/ */
/*   __sighandler_t python_sighandler; */
/* #endif   */


PyDoc_STRVAR(module_doc,
             "Low-level functions to interface with R.\n\
 One should mostly consider calling the functions defined here when\
 writing a higher level interface between python and R.\
 Check the documentation for the module this is bundled into if\
 you only wish to have an off-the-shelf interface with R.\
\n\
");


static PySexpObject *globalEnv;
static PySexpObject *baseNameSpaceEnv;
static PySexpObject *emptyEnv;
static PySexpObject *rpy_R_NilValue;

#ifdef RPY_DEBUG_PRESERVE
static int preserved_robjects = 0;
#endif


/* NAs */
static PyObject* NAInteger_New(int new);
static PyTypeObject NAInteger_Type;

static PyObject* NALogical_New(int new);
static PyTypeObject NALogical_Type;

static PyObject* NAReal_New(int new);
static PyTypeObject NAReal_Type;

static PyObject* NAComplex_New(int new);
static PyTypeObject NAComplex_Type;

static PyObject* NACharacter_New(int new);
static PyTypeObject NACharacter_Type;


/* early definition of functions */
static SEXP newSEXP(PyObject *object, const int rType);

/* --- set output from the R console ---*/

static inline PyObject* EmbeddedR_setAnyCallback(PyObject *self,
                                                 PyObject *args,
                                                 PyObject **target)
{
  
  PyObject *result = NULL;
  PyObject *function;
  
  if ( PyArg_ParseTuple(args, "O:console", 
                        &function)) {
    
    if (function != Py_None && !PyCallable_Check(function)) {
      PyErr_SetString(PyExc_TypeError, "parameter must be callable");
      return NULL;
    }

    Py_XDECREF(*target);
    if (function == Py_None) {
      *target = NULL;
    } else {
      Py_XINCREF(function);
      *target = function;
    }
    Py_INCREF(Py_None);
    result = Py_None;
  } else {
    PyErr_SetString(PyExc_TypeError, "The parameter should be a callable.");
  }
  return result;
  
}

static PyObject* EmbeddedR_getAnyCallback(PyObject *self,
                                                 PyObject *args,
                                                 PyObject *target)
{
  PyObject *result = NULL;

  if (PyArg_ParseTuple(args, "")) {
    if (target == NULL) {
      result = Py_None;
    } else {
      result = target;
    }
  } else {

  }
  Py_XINCREF(result);
  return result;
}


static PyObject* writeConsoleCallback = NULL;

static PyObject* EmbeddedR_setWriteConsole(PyObject *self,
                                           PyObject *args)
{
  PyObject *res = EmbeddedR_setAnyCallback(self, args, &writeConsoleCallback);
  return res;
}

PyDoc_STRVAR(EmbeddedR_setWriteConsole_doc,
             "set_writeconsole(f)\n\n"
             "Set how to handle output from the R console with either None"
             " or a function f such as f(output) returns None"
             " (f only has side effects).");

static PyObject * EmbeddedR_getWriteConsole(PyObject *self,
                                            PyObject *args)
{
  return EmbeddedR_getAnyCallback(self, args, writeConsoleCallback);
}

PyDoc_STRVAR(EmbeddedR_getWriteConsole_doc,
             "get_writeconsole()\n\n"
             "Retrieve the current R console output handler"
             " (see set_writeconsole)");



static void
EmbeddedR_WriteConsole(const char *buf, int len)
{
  PyObject *arglist;
  PyObject *result;

  int is_threaded ;
  PyGILState_STATE gstate;
  RPY_GIL_ENSURE(is_threaded, gstate);

  /* It is necessary to restore the Python handler when using a Python
     function for I/O. */
  PyOS_setsig(SIGINT, python_sighandler);
  arglist = Py_BuildValue("(s)", buf);
  if (! arglist) {
    PyErr_NoMemory();
/*     signal(SIGINT, old_int); */
/*     return NULL; */
  }

  if (writeConsoleCallback == NULL) {
    return;
  }

  result = PyEval_CallObject(writeConsoleCallback, arglist);
  PyObject* pythonerror = PyErr_Occurred();
  if (pythonerror != NULL) {
    /* All R actions should be stopped since the Python callback failed,
     and the Python exception raised up.*/
    /* FIXME: Print the exception in the meanwhile */
    PyErr_Print();
    PyErr_Clear();
  }

  Py_DECREF(arglist);
/*   signal(SIGINT, old_int); */
  
  Py_XDECREF(result);  
  RPY_GIL_RELEASE(is_threaded, gstate);
}

static PyObject* showMessageCallback = NULL;

static PyObject* EmbeddedR_setShowMessage(PyObject *self,
                                          PyObject *args)
{
  return EmbeddedR_setAnyCallback(self, args, &showMessageCallback);  
}

PyDoc_STRVAR(EmbeddedR_setShowMessage_doc,
             "set_showmessage(f)\n\n"
             "Set how to handle alert message from R with either None"
             " or a function f such as f(message) returns None"
             " (f only has side effects).");

static PyObject * EmbeddedR_getShowMessage(PyObject *self,
                                            PyObject *args)
{
  return EmbeddedR_getAnyCallback(self, args, showMessageCallback);
}

PyDoc_STRVAR(EmbeddedR_getShowMessage_doc,
             "get_showmessage()\n\n"
             "Retrieve the current R alert message handler"
             " (see set_showmessage)");


static void
EmbeddedR_ShowMessage(const char *buf)
{
  PyOS_sighandler_t old_int;
  PyObject *arglist;
  PyObject *result;

  int is_threaded ;
  PyGILState_STATE gstate;
  RPY_GIL_ENSURE(is_threaded, gstate);

  /* It is necessary to restore the Python handler when using a Python
     function for I/O. */
  old_int = PyOS_getsig(SIGINT);
  PyOS_setsig(SIGINT, python_sighandler);
  arglist = Py_BuildValue("(s)", buf);
  if (! arglist) {
    PyErr_NoMemory();
/*     signal(SIGINT, old_int); */
/*     return NULL;  */
  }

  if (showMessageCallback == NULL) {
    return;
  }

  result = PyEval_CallObject(showMessageCallback, arglist);
  PyObject* pythonerror = PyErr_Occurred();
  if (pythonerror != NULL) {
    /* All R actions should be stopped since the Python callback failed,
     and the Python exception raised up.*/
    /* FIXME: Print the exception in the meanwhile */
    PyErr_Print();
    PyErr_Clear();
  }

  Py_DECREF(arglist);
/*   signal(SIGINT, old_int); */
  
  Py_XDECREF(result);
  RPY_GIL_RELEASE(is_threaded, gstate);
}

static PyObject* readConsoleCallback = NULL;

static PyObject* EmbeddedR_setReadConsole(PyObject *self,
                                          PyObject *args)
{
  return EmbeddedR_setAnyCallback(self, args, &readConsoleCallback); 
}

PyDoc_STRVAR(EmbeddedR_setReadConsole_doc,
             "set_readconsole(f)\n\n"
             "Set how to handle input to R with either None"
             " or a function f such as f(prompt) returns the string"
             " message to be passed to R");

static PyObject * EmbeddedR_getReadConsole(PyObject *self,
                                            PyObject *args)
{
  return EmbeddedR_getAnyCallback(self, args, readConsoleCallback);
}

PyDoc_STRVAR(EmbeddedR_getReadConsole_doc,
             "get_readconsole()\n\n"
             "Retrieve the current R alert message handler"
             " (see set_readconsole)");

static int
EmbeddedR_ReadConsole(const char *prompt, unsigned char *buf, 
                      int len, int addtohistory)
{
  PyObject *arglist;
  PyObject *result;

  int is_threaded ;
  PyGILState_STATE gstate;
  RPY_GIL_ENSURE(is_threaded, gstate);

  /* It is necessary to restore the Python handler when using a Python
     function for I/O. */
/*   old_int = PyOS_getsig(SIGINT); */
/*   PyOS_setsig(SIGINT, python_sighandler); */
  arglist = Py_BuildValue("(s)", prompt);
  if (! arglist) {
    PyErr_NoMemory();
/*     signal(SIGINT, old_int); */
/* return NULL; */
  }

  if (readConsoleCallback == NULL) {
    Py_DECREF(arglist);
    RPY_GIL_RELEASE(is_threaded, gstate);
    return -1;
  }

  #ifdef RPY_DEBUG_CONSOLE
  printf("Callback for console input...");
  #endif
  result = PyEval_CallObject(readConsoleCallback, arglist);
  #ifdef RPY_DEBUG_CONSOLE
  printf("done.(%p)\n", result);
  #endif

  PyObject* pythonerror = PyErr_Occurred();
  if (pythonerror != NULL) {
    /* All R actions should be stopped since the Python callback failed,
     and the Python exception raised up.*/
    /* FIXME: Print the exception in the meanwhile */
    PyErr_Print();
    PyErr_Clear();
    Py_XDECREF(arglist);
    RPY_GIL_RELEASE(is_threaded, gstate);
    return 0;
  }


  if (result == NULL) {
    /* FIXME: can this be reached ? result == NULL while no error ? */
/*     signal(SIGINT, old_int); */
    Py_XDECREF(arglist);
    RPY_GIL_RELEASE(is_threaded, gstate);
    return 0;
  }

#if (PY_VERSION_HEX < 0x03010000)
  const char *input_str = PyString_AsString(result);
#else
  const char *input_str = PyBytes_AsString(result);
#endif
  if (! input_str) {
    Py_XDECREF(arglist);
    RPY_GIL_RELEASE(is_threaded, gstate);
    return 0;
  }

  /* Snatched from Rcallbacks.c in JRI */
  int l=strlen(input_str);
  strncpy((char *)buf, input_str, (l>len-1)?len-1:l);
  buf[(l>len-1)?len-1:l]=0;
  /* --- */
  
  Py_XDECREF(result);
/*   signal(SIGINT, old_int); */

  RPY_GIL_RELEASE(is_threaded, gstate);
  return 1;
}

static PyObject* flushConsoleCallback = NULL;

static PyObject* EmbeddedR_setFlushConsole(PyObject *self,
                                           PyObject *args)
{
  return EmbeddedR_setAnyCallback(self, args, &flushConsoleCallback);  
}

PyDoc_STRVAR(EmbeddedR_setFlushConsole_doc,
             "set_flushconsole(f)\n\n"
             "Set how to handle the flushing to the R conso with either None"
             " or a function f such as f() returns None"
             " (f only has side effects).");

static PyObject * EmbeddedR_getFlushConsole(PyObject *self,
                                            PyObject *args)
{
  return EmbeddedR_getAnyCallback(self, args, flushConsoleCallback);
}

PyDoc_STRVAR(EmbeddedR_getFlushConsole_doc,
             "get_flushconsole()\n\n"
             "Retrieve the current R handler to flush the console"
             " (see set_flushconsole)");

static void
EmbeddedR_FlushConsole(void)
{
  PyObject *result;

  int is_threaded ;
  PyGILState_STATE gstate;
  RPY_GIL_ENSURE(is_threaded, gstate);

  result = PyEval_CallObject(flushConsoleCallback, NULL);
  PyObject* pythonerror = PyErr_Occurred();
  if (pythonerror != NULL) {
    /* All R actions should be stopped since the Python callback failed,
     and the Python exception raised up.*/
    /* FIXME: Print the exception in the meanwhile */
    PyErr_Print();
    PyErr_Clear();
  }

  RPY_GIL_RELEASE(is_threaded, gstate);
  return;
}

static PyObject* chooseFileCallback = NULL;

static PyObject* EmbeddedR_setChooseFile(PyObject *self,
                                         PyObject *args)
{
  return EmbeddedR_setAnyCallback(self, args, &chooseFileCallback);  
}

PyDoc_STRVAR(EmbeddedR_setChooseFile_doc,
             "Use the function to handle R's requests for choosing a file.");

static PyObject * EmbeddedR_getChooseFile(PyObject *self,
                                            PyObject *args)
{
  return EmbeddedR_getAnyCallback(self, args, chooseFileCallback);
}

PyDoc_STRVAR(EmbeddedR_getChooseFile_doc,
             "Retrieve current R console output handler (see setChooseFile).");

static int
EmbeddedR_ChooseFile(int new, char *buf, int len)
{
  PyObject *arglist;
  PyObject *result;

  int is_threaded ;
  PyGILState_STATE gstate;
  RPY_GIL_ENSURE(is_threaded, gstate);

#if (PY_VERSION_HEX < 0x03010000)
  arglist = Py_BuildValue("(s)", buf);
#else
  arglist = Py_BuildValue("(y)", buf);
#endif
  if (! arglist) {
    PyErr_NoMemory();
  }

  if (chooseFileCallback == NULL) {
    Py_DECREF(arglist);
    RPY_GIL_RELEASE(is_threaded, gstate);
    return 0;
  }

  result = PyEval_CallObject(chooseFileCallback, arglist);

  PyObject* pythonerror = PyErr_Occurred();
  if (pythonerror != NULL) {
    /* All R actions should be stopped since the Python callback failed,
     and the Python exception raised up.*/
    /* FIXME: Print the exception in the meanwhile */
    PyErr_Print();
    PyErr_Clear();
    Py_XDECREF(arglist);
    RPY_GIL_RELEASE(is_threaded, gstate);
    return 0;
  }
  
  if (result == NULL) {
    /* FIXME: can this be reached ? result == NULL while no error ? */
    Py_XDECREF(arglist);
    RPY_GIL_RELEASE(is_threaded, gstate);
    return 0;
  }
#if (PY_VERSION_HEX < 0x03010000)
  char *path_str = PyString_AsString(result);
#else
  const char *path_str = PyBytes_AsString(PyUnicode_AsLatin1String(result));
#endif

  if (! path_str) {
    Py_DECREF(result);
    PyErr_SetString(PyExc_TypeError, 
                    "Returned value should have a string representation");
    PyErr_Print();
    PyErr_Clear();
    Py_DECREF(arglist);
    RPY_GIL_RELEASE(is_threaded, gstate);
    return 0;
  }

  /* As shown in gnomeGUI */
  int l=strlen(path_str);
  strncpy((char *)buf, path_str, (l>len-1)?len-1:l);
  buf[(l>len-1)?len-1:l] = '\0';
  /* --- */

  Py_DECREF(arglist);  
  Py_DECREF(result);

  RPY_GIL_RELEASE(is_threaded, gstate);
  return l;
}

static PyObject* showFilesCallback = NULL;

static PyObject* EmbeddedR_setShowFiles(PyObject *self,
                                        PyObject *args)
{
  return EmbeddedR_setAnyCallback(self, args, &showFilesCallback);  
}

PyDoc_STRVAR(EmbeddedR_setShowFiles_doc,
             "Use the function to display files.");

static PyObject * EmbeddedR_getShowFiles(PyObject *self,
                                            PyObject *args)
{
  return EmbeddedR_getAnyCallback(self, args, showFilesCallback);
}

PyDoc_STRVAR(EmbeddedR_getShowFiles_doc,
             "Retrieve current R console output handler (see setShowFiles).");

static int
EmbeddedR_ShowFiles(int nfile, const char **file, const char **headers,
                    const char *wtitle, Rboolean del, const char *pager)
{

  int is_threaded ;
  PyGILState_STATE gstate;
  RPY_GIL_ENSURE(is_threaded, gstate);

  if (showFilesCallback == NULL) {
    RPY_GIL_RELEASE(is_threaded, gstate);
    return 0;
  }
   
  if (nfile < 1) {
    RPY_GIL_RELEASE(is_threaded, gstate);
    return 0;
  }

  PyObject *arglist;
  PyObject *result;

  PyObject *py_del;
  RPY_PY_FROM_RBOOL(py_del, del);
#if (PY_VERSION_HEX < 0x03010000)
  PyObject *py_wtitle = PyString_FromString(wtitle);
  PyObject *py_pager = PyString_FromString(pager);
#else
   PyObject *py_wtitle = PyUnicode_FromString(wtitle);
   PyObject *py_pager = PyUnicode_FromString(pager);
#endif  
  PyObject *py_fileheaders_tuple = PyTuple_New(nfile);
  PyObject *py_fileheader;
  int f_i;
  for (f_i = 0; f_i < nfile; f_i++) {
    py_fileheader = PyTuple_New(2);
#if (PY_VERSION_HEX < 0x03010000)
    if (PyTuple_SetItem(py_fileheader, 0,
                        PyString_FromString(headers[f_i])) != 0) {
#else
    if (PyTuple_SetItem(py_fileheader, 0,
                        PyUnicode_FromString(headers[f_i])) != 0) {
#endif
      Py_DECREF(py_fileheaders_tuple);
      /*FIXME: decref other PyObject arguments */
      RPY_GIL_RELEASE(is_threaded, gstate);
      return 0;
    }
#if (PY_VERSION_HEX < 0x03010000)
    if (PyTuple_SetItem(py_fileheader, 1,
                        PyString_FromString(file[f_i])) != 0) {
#else
    if (PyTuple_SetItem(py_fileheader, 1,
                        PyUnicode_FromString(file[f_i])) != 0) {
#endif
      Py_DECREF(py_fileheaders_tuple);
      /*FIXME: decref other PyObject arguments */
      RPY_GIL_RELEASE(is_threaded, gstate);
      return 0;
    }
    if (PyTuple_SetItem(py_fileheaders_tuple, f_i,
                        py_fileheader) != 0) {
      Py_DECREF(py_fileheaders_tuple);
      /*FIXME: decref other PyObject arguments */
      RPY_GIL_RELEASE(is_threaded, gstate);
      return 0;
    }
  }

  arglist = Py_BuildValue("OOOO", py_fileheaders_tuple, py_wtitle, py_del, py_pager);
  if (! arglist) {
    PyErr_Print();
    PyErr_NoMemory();
    /*FIXME: decref PyObject arguments */
    RPY_GIL_RELEASE(is_threaded, gstate);
    return 0;
  }

  result = PyEval_CallObject(showFilesCallback, arglist);

  PyObject* pythonerror = PyErr_Occurred();
  if (pythonerror != NULL) {
    /* All R actions should be stopped since the Python callback failed,
     and the Python exception raised up.*/
    /* FIXME: Print the exception in the meanwhile */
    PyErr_Print();
    //PyErr_Clear();
    Py_XDECREF(arglist);
    RPY_GIL_RELEASE(is_threaded, gstate);
    return 0;
  }
  
  if (result == NULL) {
    /* FIXME: can this be reached ? result == NULL while no error ? */
    Py_XDECREF(arglist);
    RPY_GIL_RELEASE(is_threaded, gstate);
    return 0;
  }

  /*FIXME: check that nothing is returned ? */
  if (! 1) {
    Py_DECREF(result);
    PyErr_SetString(PyExc_TypeError, 
                    "Returned value should be None");
    PyErr_Print();
    PyErr_Clear();
    Py_DECREF(arglist);
    RPY_GIL_RELEASE(is_threaded, gstate);
    return 0;
  }

  Py_DECREF(arglist);
  Py_DECREF(result);
  RPY_GIL_RELEASE(is_threaded, gstate);
  return 1;
}

static PyObject* cleanUpCallback = NULL;
static PyObject* EmbeddedR_setCleanUp(PyObject *self,
                                       PyObject *args)
{
  return EmbeddedR_setAnyCallback(self, args, &cleanUpCallback);  
}

PyDoc_STRVAR(EmbeddedR_setCleanUp_doc,
             "Set the function called to clean up when exiting R.");

static PyObject * EmbeddedR_getCleanUp(PyObject *self,
                                       PyObject *args)
{
  PyObject* res = EmbeddedR_getAnyCallback(self, args, cleanUpCallback);
  return res;
}

PyDoc_STRVAR(EmbeddedR_getCleanUp_doc,
             "Get the function called to clean up when exiting R.");

extern SA_TYPE SaveAction; 
static void
EmbeddedR_CleanUp(SA_TYPE saveact, int status, int runLast)
{
  /*
    R_CleanUp is invoked at the end of the session to give the user the
    option of saving their data.
    If ask == SA_SAVEASK the user should be asked if possible (and this
    option should not occur in non-interactive use).
    If ask = SA_SAVE or SA_NOSAVE the decision is known.
    If ask = SA_DEFAULT use the SaveAction set at startup.
    In all these cases run .Last() unless quitting is cancelled.
    If ask = SA_SUICIDE, no save, no .Last, possibly other things.
  */

  int is_threaded ;
  PyGILState_STATE gstate;

  if(saveact == SA_DEFAULT) { /* The normal case apart from R_Suicide */
    saveact = SaveAction;
  }
  
  RPY_GIL_ENSURE(is_threaded, gstate);
  
  PyObject *arglist = Py_BuildValue("iii", saveact, status, runLast);
  PyObject *result = PyEval_CallObject(cleanUpCallback, arglist);
  PyObject* pythonerror = PyErr_Occurred();
  
  if (pythonerror != NULL) {
    /* All R actions should be stopped since the Python callback failed,
             and the Python exception raised up.*/
    /* FIXME: Print the exception in the meanwhile */
    PyErr_Print();
    PyErr_Clear();
  } else {
    if (result == Py_None)
      jump_to_toplevel();

    int res_true = PyObject_IsTrue(result);
    switch(res_true) {
    case -1:
      printf("*** error while testing of the value returned from the cleanup callback is true.\n");
      jump_to_toplevel();
      break;
    case 1:
      saveact = SA_SAVE;
      break;
    case 0:
      saveact = SA_NOSAVE;
      break;
    }
    Py_XDECREF(arglist);
    RPY_GIL_RELEASE(is_threaded, gstate);
  }

  if (saveact == SA_SAVEASK) {
    if (R_Interactive) {
      /* if (cleanUpCallback != NULL) {  */
        
      /*        } */
      /* } else { */
        saveact = SaveAction;
      /* } */
    } else {
        saveact = SaveAction;
    }
  }
  switch (saveact) {
  case SA_SAVE:
    if(runLast) R_dot_Last();
    if(R_DirtyImage) R_SaveGlobalEnv();
/*     if (CharacterMode == RGui) { */
/*       R_setupHistory(); /\* re-read the history size and filename *\/ */
/*       wgl_savehistory(R_HistoryFile, R_HistorySize); */
/*     } else if(R_Interactive && CharacterMode == RTerm) { */
/*       R_setupHistory(); /\* re-read the history size and filename *\/ */
/*       gl_savehistory(R_HistoryFile, R_HistorySize); */
/*     } */
    break;
  case SA_NOSAVE:
    if(runLast) R_dot_Last();
    break;
  case SA_SUICIDE:
  default:
    break;
  }
  R_RunExitFinalizers();
/*   editorcleanall(); */
/*   CleanEd(); */
  R_CleanTempDir();
  Rf_KillAllDevices();
/*   AllDevicesKilled = TRUE; */
/*   if (R_Interactive && CharacterMode == RTerm) */
/*     SetConsoleTitle(oldtitle); */
/*   if (R_CollectWarnings && saveact != SA_SUICIDE */
/*       && CharacterMode == RTerm) */
/*     PrintWarnings(); */
/*   app_cleanup(); */
/*   RConsole = NULL; */
/*   if(ifp) fclose(ifp); */
/*   if(ifile[0]) unlink(ifile); */
  /* exit(status); */
  
}

/* --- Initialize and terminate an embedded R --- */
static PyObject* EmbeddedR_getinitoptions(PyObject *self) 
{
  return initOptions;
}
PyDoc_STRVAR(EmbeddedR_get_initoptions_doc,
             "\
Get the options used to initialize R.\
");

static PyObject* EmbeddedR_setinitoptions(PyObject *self, PyObject *tuple) 
{

  if (rpy_has_status(RPY_R_INITIALIZED)) {
    PyErr_Format(PyExc_RuntimeError, 
                 "Options cannot be set once R has been initialized.");
    return NULL;
  }

  int istuple = PyTuple_Check(tuple);
  if (! istuple) {
    PyErr_Format(PyExc_ValueError, "Parameter should be a tuple.");
    return NULL;
  }
  Py_DECREF(initOptions);
  Py_INCREF(tuple);
  initOptions = tuple;
  Py_INCREF(Py_None);
  return Py_None;
}
PyDoc_STRVAR(EmbeddedR_set_initoptions_doc,
             "\
Set the options used to initialize R.\
");


/* --- R_ProcessEvents ---*/

static PyObject* EmbeddedR_ProcessEvents(PyObject *self)
{
  if (! (rpy_has_status(RPY_R_INITIALIZED))) {
    PyErr_Format(PyExc_RuntimeError, 
                 "R should not process events before being initialized.");
    return NULL;
  }
  if (rpy_has_status(RPY_R_BUSY)) {
    PyErr_Format(PyExc_RuntimeError, "Concurrent access to R is not allowed.");
    return NULL;
  }
  embeddedR_setlock();
#if defined(HAVE_AQUA) || defined(Win32)
  /* Can the call to R_ProcessEvents somehow fail ? */
  R_ProcessEvents();
#endif
#if !defined(Win32)
  R_runHandlers(R_InputHandlers, R_checkActivity(0, 1));
#endif
  embeddedR_freelock();
  Py_INCREF(Py_None);
  return Py_None;
}
PyDoc_STRVAR(EmbeddedR_ProcessEvents_doc,
             "Process R events. This function is a simple wrapper around\n"
             "R_ProcessEvents (on win32 and MacOS X-Aqua)\n"
             "and R_runHandlers (on other platforms).");


#ifdef Win32
void win32CallBack()
{
   /* called during i/o, eval, graphics in ProcessEvents */
}
void Re_Busy(int which)
{
  
}
#endif

static PyObject* EmbeddedR_init(PyObject *self) 
{

  static int status;
  
  if (rpy_has_status(RPY_R_INITIALIZED)) {
#if (PY_VERSION_HEX < 0x03010000)
    return PyInt_FromLong(status);
#else
    return PyLong_FromLong(status);
#endif
/*     PyErr_Format(PyExc_RuntimeError, "R can only be initialized once."); */
/*     return NULL; */
  }

  const Py_ssize_t n_args = PySequence_Size(initOptions);
  const char *options[n_args];

  PyObject *opt_string;
  Py_ssize_t ii;
  for (ii = 0; ii < n_args; ii++) {
    opt_string = PyTuple_GetItem(initOptions, ii);
#if (PY_VERSION_HEX < 0x03010000)
    options[ii] = PyString_AsString(opt_string);
#else
    options[ii] = PyBytes_AsString(opt_string);
#endif
  }


#ifndef Win32

#else
  /* --- Win32 --- */
  structRstart rp;
  Rp = &rp;

  char RHome[260];
  char RUser[260];

  R_setStartTime();
  R_DefParams(Rp);
  if (getenv("R_HOME")) {
    strcpy(RHome, getenv("R_HOME"));
  } else {
    PyErr_Format(PyExc_RuntimeError, "R_HOME not defined.");
    return NULL;
  }
  Rp->rhome = RHome;

  if (getenv("R_USER")) {
    strcpy(RUser, getenv("R_USER"));
  } else if (getenv("HOME")) {
    strcpy(RUser, getenv("HOME"));
  } else if (getenv("HOMEDIR")) {
    strcpy(RUser, getenv("HOMEDIR"));
    strcat(RUser, getenv("HOMEPATH"));
  } else {
    PyErr_Format(PyExc_RuntimeError, "R_USER not defined.");
    return NULL;
  }
  Rp->home = RUser;
  /* Rp->CharacterMode = LinkDLL; */
  Rp->ReadConsole = EmbeddedR_ReadConsole;
  Rp->WriteConsole = NULL;
  Rp->WriteConsoleEx = EmbeddedR_WriteConsole;

  Rp->Busy = Re_Busy;
  Rp->ShowMessage = EmbeddedR_ShowMessage;
  /* Rp->FlushConsole = EmbeddedR_FlushConsole; */
  Rp->CallBack = win32CallBack;
  Rp->R_Quiet = FALSE;
  Rp->R_Interactive = TRUE;
  Rp->RestoreAction = SA_RESTORE;
  Rp->SaveAction = SA_SAVEASK;
  /* hocus-pocus for R-win32 - just don't ask why*/
  R_SetParams(Rp);
  R_SizeFromEnv(Rp);
  R_SetParams(Rp);
  setup_term_ui();
#endif

#ifdef RIF_HAS_RSIGHAND
  R_SignalHandlers = 0;
#endif  
  /* int status = Rf_initEmbeddedR(n_args, options);*/
  status = Rf_initialize_R(n_args, options);
  if (status < 0) {
    PyErr_SetString(PyExc_RuntimeError, "Error while initializing R.");
    return NULL;
  }

  R_Interactive = TRUE;
#ifdef RIF_HAS_RSIGHAND
  R_SignalHandlers = 0;
#endif  

#ifdef R_INTERFACE_PTRS
  ptr_R_CleanUp = EmbeddedR_CleanUp;
  /* Redirect R console output */
  ptr_R_ShowMessage = EmbeddedR_ShowMessage;
  ptr_R_WriteConsole = EmbeddedR_WriteConsole;
  ptr_R_FlushConsole = EmbeddedR_FlushConsole;
  R_Outputfile = NULL;
  R_Consolefile = NULL;
  /* Redirect R console input */
  ptr_R_ReadConsole = EmbeddedR_ReadConsole;
  ptr_R_ChooseFile = EmbeddedR_ChooseFile;
  ptr_R_ShowFiles = EmbeddedR_ShowFiles;
#endif

  /* Taken from JRI:
   * disable stack checking, because threads will thow it off */
  R_CStackLimit = (uintptr_t) -1;
  /* --- */

  setup_Rmainloop();

  Py_XDECREF(embeddedR_isInitialized);
  embeddedR_status = RPY_R_INITIALIZED;
  embeddedR_isInitialized = Py_True;
  Py_INCREF(embeddedR_isInitialized);

  RPY_SEXP(globalEnv) = R_GlobalEnv;
  RPY_SEXP(baseNameSpaceEnv) = R_BaseNamespace;
  RPY_SEXP(emptyEnv) = R_EmptyEnv;
  RPY_SEXP((PySexpObject *)MissingArg_Type_New(0)) = R_MissingArg;
  RPY_SEXP(rpy_R_NilValue) = R_NilValue;

  errMessage_SEXP = findVar(install("geterrmessage"), 
                            R_BaseNamespace);
#if (PY_VERSION_HEX < 0x03010000)
  PyObject *res = PyInt_FromLong(status);
#else
  PyObject *res = PyLong_FromLong(status);
#endif

#ifdef RPY_VERBOSE
  printf("R initialized - status: %i\n", status);
#endif

  return res;
}
PyDoc_STRVAR(EmbeddedR_init_doc,
             "\
Initialize an embedded R.\
");

static PyObject* EmbeddedR_end(PyObject *self, Py_ssize_t fatal)
{
  /* FIXME: Have a reference count for R objects known to Python.
   * ending R will not be possible until all such objects are already
   * deallocated in Python ?
   *other possibility would be to have a fallback for "unreachable" objects ? 
   */
  /*FIXME: rpy has something to terminate R. Check the details of what they are. */
  /* taken from the tests/Embedded/shutdown.c in the R source tree */

  R_dot_Last();           
  R_RunExitFinalizers();  
  /* CleanEd(); */
  Rf_KillAllDevices();
  
  R_CleanTempDir();
  /* PrintWarnings(); */
  R_gc();
  /* */

  Rf_endEmbeddedR((int)fatal);
  char str[32];
  embeddedR_status = embeddedR_status & (! RPY_R_INITIALIZED);

  RPY_SEXP(globalEnv) = R_EmptyEnv;
  RPY_SEXP(baseNameSpaceEnv) = R_EmptyEnv;
  RPY_SEXP(emptyEnv) = R_EmptyEnv;
  errMessage_SEXP = R_NilValue; 

  /* FIXME: Is it possible to reinitialize R later ?
   * Py_XDECREF(embeddedR_isInitialized);
   * embeddedR_isInitialized = Py_False;
   *Py_INCREF(embeddedR_isInitialized); 
   */

  Py_RETURN_NONE;
}
PyDoc_STRVAR(EmbeddedR_end_doc,
             "endEmbeddedR()\n\
             \n\
             Terminate an embedded R.");



static PyObject* EmbeddedR_setinteractive(PyObject *self, PyObject *status)
{
  if (! PyBool_Check(status)) {
    PyErr_SetString(PyExc_ValueError, "The status must be a boolean");
    return NULL;
  }
  int rtruefalse;
  if (PyObject_IsTrue(status)) {
    rtruefalse = TRUE;
  } else {
    rtruefalse = FALSE;
  }
  #ifdef Win32
  Rp->R_Interactive = rtruefalse;
  #else
  R_Interactive = rtruefalse;
  #endif
  Py_RETURN_NONE;
}
PyDoc_STRVAR(EmbeddedR_setinteractive_doc,
             "set_interactive(status)\n\
             \n\
             Set the interactivity status for R.\n\
             (This function exists for experimentation purposes,\n\
             and could lead to an unpredictable outcome.)");




static void
EmbeddedR_exception_from_errmessage(void)
{
  SEXP expr, res;
  /* PROTECT(errMessage_SEXP) */
  PROTECT(expr = allocVector(LANGSXP, 1));
  SETCAR(expr, errMessage_SEXP);
  PROTECT(res = Rf_eval(expr, R_GlobalEnv));
  const char *message = CHARACTER_VALUE(res);
  UNPROTECT(2);
  PyErr_SetString(RPyExc_RuntimeError, message);
}




/*
 * Access to R objects through Python objects
 */


/*
 * Closure-type Sexp.
 */


/* Evaluate a SEXP. It must be constructed by hand. It raises a Python
   exception if an error ocurred in the evaluation */
SEXP do_eval_expr(SEXP expr_R, SEXP env_R) {

  SEXP res_R = NULL;
  int error = 0;

  /* FIXME: if env_R is null, use R_BaseEnv
   * shouldn't it be R_GlobalContext (but then it throws a NULL error) ? */
  if (isNull(env_R)) {
    /* env_R = R_BaseEnv; */
    env_R = R_GlobalEnv;
    /* env_R = R_GlobalContext; */
  }

  /* Py_BEGIN_ALLOW_THREADS */

#ifdef _WIN32  
  last_sighandler = PyOS_setsig(SIGBREAK, interrupt_R);
#else
  last_sighandler = PyOS_setsig(SIGINT, interrupt_R);
#endif

  python_sighandler = last_sighandler;

  /* FIXME: evaluate expression in the given */
  interrupted = 0;
  res_R = R_tryEval(expr_R, env_R, &error);

  /* Py_END_ALLOW_THREADS */
#ifdef _WIN32
  PyOS_setsig(SIGBREAK, python_sighandler);   
#else 
  PyOS_setsig(SIGINT, python_sighandler);
#endif

  /* printf("interrupted: %i\n", interrupted); */
  if (error) {
    if (interrupted) {
      printf("Keyboard interrupt.\n");
      PyErr_SetNone(PyExc_KeyboardInterrupt);
      /* FIXME: handling of interruptions */
    } else {
      EmbeddedR_exception_from_errmessage();
    }
    return NULL;
  }
  return res_R;
}



static PyTypeObject EnvironmentSexp_Type;

/* This is the method to call when invoking an 'Sexp' */
static PyObject *
Sexp_rcall(PyObject *self, PyObject *args)
{
  
  if (! (rpy_has_status(RPY_R_INITIALIZED))) {
    PyErr_Format(PyExc_RuntimeError, 
                 "R must be initialized before any call to R functions is possible.");
    return NULL;
  }

  PyObject *params, *env;

  if (! PyArg_ParseTuple(args, "OO",
                         &params, &env)) {
    return NULL;
  }

  if (! PyTuple_Check(params)) {
    PyErr_Format(PyExc_ValueError, "The first parameter must be a tuple.");
    return NULL;
  }
  if (! PyObject_IsInstance(env,
                            (PyObject*)&EnvironmentSexp_Type)) {
    PyErr_Format(PyExc_ValueError, 
                 "The second parameter must be an EnvironmentSexp_Type.");
    return NULL;
  }

  if (rpy_has_status(RPY_R_BUSY)) {
    PyErr_Format(PyExc_RuntimeError, "Concurrent access to R is not allowed.");
    return NULL;
  }
  embeddedR_setlock();
    
  SEXP call_R, c_R, res_R;
  int nparams;
  SEXP tmp_R, fun_R;
  int protect_count = 0;
  
  if (! PySequence_Check(args)) {
    PyErr_Format(PyExc_ValueError, 
                 "The one argument to the function must implement the sequence protocol.");
    embeddedR_freelock();
    return NULL;
  }
  nparams = PySequence_Length(params);
  
  /* A SEXP with the function to call and the arguments and keywords. */
  PROTECT(c_R = call_R = allocList(nparams+1));
  protect_count++;
  SET_TYPEOF(call_R, LANGSXP);
  fun_R = RPY_SEXP((PySexpObject *)self);
  if (! fun_R) {
    PyErr_Format(PyExc_ValueError, "Underlying R function is a NULL SEXP.");
    goto fail;
  }
  SETCAR(c_R, fun_R);
  c_R = CDR(c_R);

  int arg_i;
  int on_the_fly; /* boolean flag to tell whether a given parameter is
                   * converted on the fly */
  PyObject *tmp_obj;  /* temp object to iterate through the args tuple*/

  /* named args */
  PyObject *argValue, *argName;
  const char *argNameString;
  unsigned int addArgName;
  Py_ssize_t item_length;
  /* Loop through the elements in the sequence "args"
   * and build the R call.
   * Each element in the sequence is expected to be a tuple
   * of length 2 (name, value).
   */
  for (arg_i=0; arg_i<nparams; arg_i++) {
    /* printf("item: %i\n", arg_i); */
    tmp_obj = PySequence_GetItem(params, arg_i);
    /* PySequence_GetItem() returns a new reference 
    * so tmp_obj must be DECREFed when no longer required */
    if (! tmp_obj) {
      PyErr_Format(PyExc_ValueError, "No item %i !?", arg_i);
      goto fail;
    }
    if (! PyTuple_Check(tmp_obj)) {
      PyErr_Format(PyExc_ValueError, 
                   "Item %i in the sequence is not a tuple.",
                   arg_i);
      Py_DECREF(tmp_obj);
      goto fail;
    }
    item_length = PyTuple_GET_SIZE(tmp_obj);
    if (item_length != 2) {
      PyErr_Format(PyExc_ValueError, "Item %i in the sequence passed as an argument"
                   "should have two elements.", 
                   arg_i);
      Py_DECREF(tmp_obj);
      goto fail;
    }
    /* First check the name for the parameter */
    /* (stolen reference, no need to look after it)*/
    argName = PyTuple_GET_ITEM(tmp_obj, 0);
    if (argName == Py_None) {
      addArgName = 0;
#if (PY_VERSION_HEX < 0x03010000)
    } else if (PyString_Check(argName)) {
#else
    } else if (PyUnicode_Check(argName)) {
#endif
      addArgName = 1;
    } else {
      PyErr_SetString(PyExc_TypeError, "All keywords must be strings (or None).");
      Py_DECREF(tmp_obj);
      goto fail;
    }
    /* Then take care of the value associated with that name. */
    /* (stolen reference, no need to look after it)*/
    argValue = PyTuple_GET_ITEM(tmp_obj, 1);
    on_the_fly = 0;
    if (PyObject_TypeCheck(argValue, &Sexp_Type)) {
      tmp_R = RPY_SEXP((PySexpObject *)argValue);
      Py_DECREF(tmp_obj);
      /* tmp_R = Rf_duplicate(tmp_R); */
    } else {
      on_the_fly = 1;
      RPY_PYSCALAR_RVECTOR(argValue, tmp_R);
      if (tmp_R == NULL) {
        PyErr_Format(PyExc_ValueError, 
                     "All parameters must be of type Sexp_Type,"
                     "or Python int/long, float, bool, or None"
                     );
        Py_DECREF(tmp_obj);
        goto fail;
      }
    }
    if (! tmp_R) {
      PyErr_Format(PyExc_ValueError, "NULL SEXP.");
      Py_DECREF(tmp_obj);
      if (on_the_fly) {
        UNPROTECT(1);
        protect_count--;
      }
      goto fail;
    }
    /* Put the value into the R call being built
    * (adding the name of the argument if relevant)
    */
    SETCAR(c_R, tmp_R);
    if (addArgName) {
#if (PY_VERSION_HEX < 0x03010000)
      argNameString = PyString_AsString(argName);
#else
      argNameString = PyBytes_AsString(PyUnicode_AsLatin1String(argName));
#endif
      SET_TAG(c_R, install(argNameString));
    }
    c_R = CDR(c_R);
    /* if on-the-fly conversion, UNPROTECT the newly created
     * tmp_R in order to avoid overflowing the protection stack. */
    if (on_the_fly) {
      UNPROTECT(1);
      protect_count--;
    }
  }

  /* Py_BEGIN_ALLOW_THREADS */
  /* FIXME: R_GlobalContext ? */
  PROTECT(res_R = do_eval_expr(call_R, RPY_SEXP((PySexpObject *)env)));
  protect_count += 1;

  if (! res_R) {
    /* EmbeddedR_exception_from_errmessage(); */
    /* PyErr_Format(PyExc_RuntimeError, "Error while running R code"); */
    UNPROTECT(protect_count);
    embeddedR_freelock();
    return NULL;
  }

  /* FIXME: standardize R outputs */
  extern void Rf_PrintWarnings(void);
  Rf_PrintWarnings(); /* show any warning messages */

  PyObject *res = (PyObject *)newPySexpObject(res_R, 1);
  UNPROTECT(protect_count);
  embeddedR_freelock();
  return res;
  
 fail:
  UNPROTECT(protect_count);
  embeddedR_freelock();
  return NULL;

}

PyDoc_STRVAR(SexpClosure_rcall_doc,
             "S.rcall(args, env) -> Sexp\n\n"
             "Return the result of evaluating the underlying R function"
             " as an instance of type rpy2.rinterface.Sexp,"
             " args being a sequence of two-elements items"
             " and env a instance of type rpy2.rinterface.SexpEnvironment.");


/* This is merely a wrapper around Sexp_rcall,
 * putting named and unnamed arguments into a tuple of name, value pairs.
 */
static PyObject *
Sexp_call(PyObject *self, PyObject *args, PyObject *kwds)
{

  Py_ssize_t n_unnamedparams, n_namedparams, n_params, p_i, ppos;
  PyObject *tmp_pair, *tmp_key, *tmp_value, *params, *new_args, *res;
  n_unnamedparams = PySequence_Length(args);
  /* test present in Objects/funcobject.c in the Python source 
   * Missing keywords do not translate to an empty dict.
   */
  if (kwds != NULL && PyDict_Check(kwds)) {
    n_namedparams = PyDict_Size(kwds);
  } else {
    n_namedparams = 0;
  }

  n_params = n_unnamedparams + n_namedparams;
  /* Tuple to hold (name, value) pairs for Sexp_rcall().
   * This must be DECREFed when exiting.
   */
  params = PyTuple_New(n_params);

  /* Populate with unnamed parameters first */
  for (p_i = 0; p_i < n_unnamedparams; p_i++) {

    tmp_pair = PyTuple_New(2);

    /* key/name is None */
    /* PyTuple_SET_ITEM() "steals" a reference, so INCREF necessary */
    Py_INCREF(Py_None);
    PyTuple_SET_ITEM(tmp_pair, 0, Py_None);

    /* value */
    tmp_value = PyTuple_GET_ITEM(args, p_i);
    Py_INCREF(tmp_value);
    PyTuple_SET_ITEM(tmp_pair, 1, tmp_value);

    PyTuple_SET_ITEM(params, p_i,
                     tmp_pair);
    /* PyTuple_SET_ITEM() "steals" a reference, so no DECREF necessary */
  }

  if (n_namedparams > 0) {
    ppos = 0;
    p_i = 0;
    while(PyDict_Next(kwds, &ppos, &tmp_key, &tmp_value)) {

      tmp_pair = PyTuple_New(2);

      /* PyTuple_SET_ITEM() "steals" a reference, so no DECREF necessary */
      Py_INCREF(tmp_key);
      PyTuple_SET_ITEM(tmp_pair, 0, tmp_key);

      Py_INCREF(tmp_value);
      PyTuple_SET_ITEM(tmp_pair, 1, tmp_value);

      PyTuple_SET_ITEM(params, p_i + n_unnamedparams,
                       tmp_pair);
      p_i++;
      /* PyTuple_SET_ITEM() "steals" a reference, so no DECREF necessary */
    }
  }

  new_args = PyTuple_New(2);
  PyTuple_SET_ITEM(new_args, 0, params);
  /* reference to params stolen, no need to change refcount for params */
  Py_INCREF(globalEnv);
  PyTuple_SET_ITEM(new_args, 1, (PyObject *)globalEnv);

  res = Sexp_rcall(self, new_args);
  Py_DECREF(new_args);
  return res;
}


static PySexpObject*
Sexp_closureEnv(PyObject *self)
{
  SEXP closureEnv, sexp;
  sexp = RPY_SEXP((PySexpObject*)self);
  if (! sexp) {
      PyErr_Format(PyExc_ValueError, "NULL SEXP.");
      return NULL;
  }
  if (rpy_has_status(RPY_R_BUSY)) {
    PyErr_Format(PyExc_RuntimeError, "Concurrent access to R is not allowed.");
    return NULL;
  }
  embeddedR_setlock();
  closureEnv = CLOENV(sexp);
  embeddedR_freelock();
  return newPySexpObject(closureEnv, 1);
}
PyDoc_STRVAR(Sexp_closureEnv_doc,
             "\n\
Returns the environment the object is defined in.\n\
This corresponds to the C-level function CLOENV(SEXP).\n\
\n\
:rtype: :class:`rpy2.rinterface.SexpEnvironment`\n");

static PyMethodDef ClosureSexp_methods[] = {
  {"closureenv", (PyCFunction)Sexp_closureEnv, METH_NOARGS,
   Sexp_closureEnv_doc},
  {"rcall", (PyCFunction)Sexp_rcall, METH_VARARGS,
   SexpClosure_rcall_doc},
  {NULL, NULL}          /* sentinel */
};

PyDoc_STRVAR(ClosureSexp_Type_doc,
"A R object that is a closure, that is a function. \
In R a function is defined within an enclosing \
environment, thus the name closure. \
In Python, 'nested scopes' could be the closest similar thing.\
\n\
The closure can be accessed with the method 'closureenv'.\
");

static int
ClosureSexp_init(PyObject *self, PyObject *args, PyObject *kwds);


static PyTypeObject ClosureSexp_Type = {
        /* The ob_type field must be initialized in the module init function
         * to be portable to Windows without using C++. */
#if (PY_VERSION_HEX < 0x03010000)
        PyObject_HEAD_INIT(NULL)
        0,                      /*ob_size*/
#else
	PyVarObject_HEAD_INIT(NULL, 0)
#endif
        "rpy2.rinterface.SexpClosure",       /*tp_name*/
        sizeof(PySexpObject),   /*tp_basicsize*/
        0,                      /*tp_itemsize*/
        /* methods */
        0, /*tp_dealloc*/
        0,                      /*tp_print*/
        0,                      /*tp_getattr*/
        0,                      /*tp_setattr*/
        0,                      /*tp_compare*/
        0,                      /*tp_repr*/
        0,                      /*tp_as_number*/
        0,                      /*tp_as_sequence*/
        0,                      /*tp_as_mapping*/
        0,                      /*tp_hash*/
        Sexp_call,              /*tp_call*/
        0,                      /*tp_str*/
        0,                      /*tp_getattro*/
        0,                      /*tp_setattro*/
        0,                      /*tp_as_buffer*/
        Py_TPFLAGS_DEFAULT|Py_TPFLAGS_BASETYPE,     /*tp_flags*/
        ClosureSexp_Type_doc,                      /*tp_doc*/
        0,                      /*tp_traverse*/
        0,                      /*tp_clear*/
        0,                      /*tp_richcompare*/
        0,                      /*tp_weaklistoffset*/
        0,                      /*tp_iter*/
        0,                      /*tp_iternext*/
        ClosureSexp_methods,           /*tp_methods*/
        0,                      /*tp_members*/
        0,                      /*tp_getset*/
        &Sexp_Type,             /*tp_base*/
        0,                      /*tp_dict*/
        0,                      /*tp_descr_get*/
        0,                      /*tp_descr_set*/
        0,                      /*tp_dictoffset*/
        (initproc)ClosureSexp_init,                      /*tp_init*/
        0,                      /*tp_alloc*/
        0,                      /*tp_new*/
        0,                      /*tp_free*/
        0                      /*tp_is_gc*/
};


static int
ClosureSexp_init(PyObject *self, PyObject *args, PyObject *kwds)
{
  PyObject *object;
  PyObject *copy;
  static char *kwlist[] = {"sexpclos", "copy", NULL};
  /* FIXME: handle the copy argument */
  if (! PyArg_ParseTupleAndKeywords(args, kwds, "O|O!", 
                                    kwlist,
                                    &object,
                                    &PyBool_Type, &copy)) {
    return -1;
  }
  if (PyObject_IsInstance(object, 
                          (PyObject*)&ClosureSexp_Type)) {
    /* call parent's constructor */
    if (Sexp_init(self, args, NULL) == -1) {
      PyErr_Format(PyExc_RuntimeError, "Error initializing instance.");
      return -1;
    }
  } else {
    PyErr_Format(PyExc_ValueError, "Cannot instantiate from this type.");
    return -1;
  }
  return 0;
}





static PyGetSetDef VectorSexp_getsets[] = {
  {"__array_struct__",
   (getter)array_struct_get,
   (setter)0,
   "Array protocol: struct"},
  {NULL, NULL, NULL, NULL}          /* sentinel */
};


PyDoc_STRVAR(VectorSexp_Type_doc,
             "R object that is a vector."
             " R vectors start their indexing at one,"
             " while Python lists or arrays start indexing"
             " at zero.\n"
             "In the hope to avoid confusion, the indexing"
             " in Python (e.g., :meth:`__getitem__` / :meth:`__setitem__`)"
             " starts at zero.");

static int
VectorSexp_init(PyObject *self, PyObject *args, PyObject *kwds);

static PyTypeObject VectorSexp_Type = {
        /* The ob_type field must be initialized in the module init function
         * to be portable to Windows without using C++. */
#if (PY_VERSION_HEX < 0x03010000)
        PyObject_HEAD_INIT(NULL)
        0,                      /*ob_size*/
#else
	PyVarObject_HEAD_INIT(NULL, 0)
#endif
        "rpy2.rinterface.SexpVector",        /*tp_name*/
        sizeof(PySexpObject),   /*tp_basicsize*/
        0,                      /*tp_itemsize*/
        /* methods */
        0, /*tp_dealloc*/
        0,                      /*tp_print*/
        0,                      /*tp_getattr*/
        0,                      /*tp_setattr*/
        0,                      /*tp_compare*/
        0,                      /*tp_repr*/
        0,                      /*tp_as_number*/
        &VectorSexp_sequenceMethods,                    /*tp_as_sequence*/
#if (PY_VERSION_HEX < 0x03010000)
        0,                      /*tp_as_mapping*/
#else
	&VectorSexp_as_mapping,
#endif
        0,                      /*tp_hash*/
        0,              /*tp_call*/
        0,              /*tp_str*/
        0,                      /*tp_getattro*/
        0,                      /*tp_setattro*/
#if PY_VERSION_HEX >= 0x02060000 & PY_VERSION_HEX < 0x03010000
        &VectorSexp_as_buffer,                      /*tp_as_buffer*/
        Py_TPFLAGS_DEFAULT|Py_TPFLAGS_BASETYPE|Py_TPFLAGS_HAVE_NEWBUFFER,  /*tp_flags*/
#else
        0,                      /*tp_as_buffer*/
        Py_TPFLAGS_DEFAULT|Py_TPFLAGS_BASETYPE,  /*tp_flags*/
#endif
        VectorSexp_Type_doc,                      /*tp_doc*/
        0,                      /*tp_traverse*/
        0,                      /*tp_clear*/
        0,                      /*tp_richcompare*/
        0,                      /*tp_weaklistoffset*/
        0,                      /*tp_iter*/
        0,                      /*tp_iternext*/
        0,           /*tp_methods*/
        0,                      /*tp_members*/
        VectorSexp_getsets,            /*tp_getset*/
        &Sexp_Type,             /*tp_base*/
        0,                      /*tp_dict*/
        0,                      /*tp_descr_get*/
        0,                      /*tp_descr_set*/
        0,                      /*tp_dictoffset*/
        (initproc)VectorSexp_init,                      /*tp_init*/
        0,                      /*tp_alloc*/
        0,               /*tp_new*/
        0,                      /*tp_free*/
        0                      /*tp_is_gc*/
};
 

static int
VectorSexp_init(PyObject *self, PyObject *args, PyObject *kwds)
{
#ifdef RPY_VERBOSE
  printf("%p: VectorSexp initializing...\n", self);
#endif 

  if (! (rpy_has_status(RPY_R_INITIALIZED))) {
    PyErr_Format(PyExc_RuntimeError, 
                 "R must be initialized before any instance can be created.");
    return -1;
  }

  PyObject *object;
  int sexptype = -1;
  PyObject *copy = Py_False;
  static char *kwlist[] = {"sexpvector", "sexptype", "copy", NULL};


  /* FIXME: handle the copy argument */
  if (! PyArg_ParseTupleAndKeywords(args, kwds, "O|iO!", 
                                    kwlist,
                                    &object,
                                    &sexptype,
                                    &PyBool_Type, &copy)) {
    return -1;
  }

  if (rpy_has_status(RPY_R_BUSY)) {
    PyErr_Format(PyExc_RuntimeError, "Concurrent access to R is not allowed.");
    return -1;
  }
  embeddedR_setlock();

  if (PyObject_IsInstance(object, 
                          (PyObject*)&VectorSexp_Type)) {
    /* call parent's constructor */
      if (Sexp_init(self, args, NULL) == -1) {
      /* PyErr_Format(PyExc_RuntimeError, "Error initializing instance."); */
      embeddedR_freelock();
      return -1;
    }
  } else if (PySequence_Check(object)) {
    if ((sexptype < 0) || (sexptype > RPY_MAX_VALIDSEXTYPE) || 
        (! validSexpType[sexptype])) {
      PyErr_Format(PyExc_ValueError, "Invalid SEXP type '%i'.", sexptype);
      embeddedR_freelock();
      return -1;
    }
    /* FIXME: implemement automagic type ?
     *(RPy has something)... or leave it to extensions ? 
     */

    SEXP sexp = newSEXP(object, sexptype);
    if (sexp == NULL) {
      /* newSEXP returning NULL will also have raised an exception
       * (not-so-clear design :/ )
       */
      embeddedR_freelock();
      return -1;
    }
    RPY_SEXP((PySexpObject *)self) = sexp;
    #ifdef RPY_DEBUG_OBJECTINIT
    printf("  SEXP vector is %p.\n", RPY_SEXP((PySexpObject *)self));
    #endif
    /* SET_NAMED(RPY_SEXP((PySexpObject *)self), 2); */
  } else {
    PyErr_Format(PyExc_ValueError, "Invalid sexpvector.");
    embeddedR_freelock();
    return -1;
  }

#ifdef RPY_VERBOSE
  printf("done (VectorSexp_init).\n");
#endif 

  embeddedR_freelock();
  return 0;
}


/* --- */
static PyObject*
EnvironmentSexp_findVar(PyObject *self, PyObject *args, PyObject *kwds)
{
  char *name;
  SEXP res_R = NULL;
  PySexpObject *res = NULL;
  PyObject *wantFun = Py_False;

  static char *kwlist[] = {"name", "wantfun", NULL};
 
  if (!PyArg_ParseTupleAndKeywords(args, kwds, "s|O!",
                                   kwlist,
                                   &name, 
                                   &PyBool_Type, &wantFun)) { 
    return NULL; 
  }

  if (rpy_has_status(RPY_R_BUSY)) {
    PyErr_Format(PyExc_RuntimeError, "Concurrent access to R is not allowed.");
    return NULL;
  }
  embeddedR_setlock();

  const SEXP rho_R = RPY_SEXP((PySexpObject *)self);
  if (! rho_R) {
    PyErr_Format(PyExc_ValueError, "NULL SEXP.");
    embeddedR_freelock();
    return NULL;
  }

  if (strlen(name) == 0) {
    PyErr_Format(PyExc_ValueError, "Invalid name.");
    embeddedR_freelock();
    return NULL;
  }

  if (rho_R == R_EmptyEnv) {
    PyErr_Format(PyExc_LookupError, "Fatal error: R_EmptyEnv.");
    return NULL;
  }

  if (PyObject_IsTrue(wantFun)) {
    res_R = rpy_findFun(install(name), rho_R);
  } else {
    res_R = findVar(install(name), rho_R);
  }

  if (res_R != R_UnboundValue) {
    /* FIXME rpy_only */
    res = newPySexpObject(res_R, 1);
  } else {
    PyErr_Format(PyExc_LookupError, "'%s' not found", name);
    res = NULL;
  }
  embeddedR_freelock();
  return (PyObject *)res;
}
PyDoc_STRVAR(EnvironmentSexp_findVar_doc,
             "Find a name/symbol in the environment, following the chain of enclosing\n"
             "environments until either the topmost environment is reached or the name\n"
             "is found, and returned the associated object. \n"
             "The optional parameter `wantfun` indicates whether functions should be\n"
             "returned or not.\n"
             ":rtype: instance of type of subtype :class:`rpy2.rinterface.Sexp`");

static PyObject*
EnvironmentSexp_frame(PyObject *self)
{
  if (! (rpy_has_status(RPY_R_INITIALIZED))) {
    PyErr_Format(PyExc_RuntimeError, 
                 "R must be initialized before environments can be accessed.");
    return NULL;
  }
  SEXP res_R = NULL;
  PySexpObject *res;

  if (rpy_has_status(RPY_R_BUSY)) {
    PyErr_Format(PyExc_RuntimeError, "Concurrent access to R is not allowed.");
    return NULL;
  }
  embeddedR_setlock();

  res_R = FRAME(RPY_SEXP((PySexpObject *)self));
  res = newPySexpObject(res_R, 1);
  return (PyObject *)res;
}
PyDoc_STRVAR(EnvironmentSexp_frame_doc,
             "Return the frame the environment is in.");

static PyObject*
EnvironmentSexp_enclos(PyObject *self)
{
  if (! (rpy_has_status(RPY_R_INITIALIZED))) {
    PyErr_Format(PyExc_RuntimeError, 
                 "R must be initialized before environments can be accessed.");
    return NULL;
  }
  if (rpy_has_status(RPY_R_BUSY)) {
    PyErr_Format(PyExc_RuntimeError, "Concurrent access to R is not allowed.");
    return NULL;
  }
  embeddedR_setlock();

  SEXP res_R = NULL;
  PySexpObject *res;
  res_R = ENCLOS(RPY_SEXP((PySexpObject *)self));
  res = newPySexpObject(res_R, 1);
  embeddedR_freelock();
  return (PyObject *)res;
}
PyDoc_STRVAR(EnvironmentSexp_enclos_doc,
             "Return the enclosure the environment is in.");

static PyMethodDef EnvironmentSexp_methods[] = {
  {"get", (PyCFunction)EnvironmentSexp_findVar, METH_VARARGS | METH_KEYWORDS,
  EnvironmentSexp_findVar_doc},
  {"frame", (PyCFunction)EnvironmentSexp_frame, METH_NOARGS,
  EnvironmentSexp_frame_doc},
  {"enclos", (PyCFunction)EnvironmentSexp_enclos, METH_NOARGS,
  EnvironmentSexp_enclos_doc},
  {NULL, NULL}          /* sentinel */
};


static PySexpObject*
EnvironmentSexp_subscript(PyObject *self, PyObject *key)
{
  const char *name;
  SEXP res_R = NULL;

#if (PY_VERSION_HEX < 0x03010000)
  if (!PyString_Check(key)) {
#else
    if (!PyUnicode_Check(key)) {
#endif
    PyErr_Format(PyExc_ValueError, "Keys must be string objects.");
    return NULL;
  }

#if (PY_VERSION_HEX < 0x03010000)
  name = PyString_AsString(key);
#else
  name = PyBytes_AsString(PyUnicode_AsLatin1String(key));
#endif

  if (strlen(name) == 0) {
    PyErr_Format(PyExc_KeyError, "%s", name);
    return NULL;
  }

  if (rpy_has_status(RPY_R_BUSY)) {
    PyErr_Format(PyExc_RuntimeError, "Concurrent access to R is not allowed.");
    return NULL;
  }
  embeddedR_setlock();

  SEXP rho_R = RPY_SEXP((PySexpObject *)self);
  if (! rho_R) {
    PyErr_Format(PyExc_ValueError, "NULL SEXP.");
    embeddedR_freelock();
    return NULL;
  }
  res_R = findVarInFrame(rho_R, install(name));

  if (res_R != R_UnboundValue) {
    embeddedR_freelock();
    return newPySexpObject(res_R, 1);
  }
  PyErr_Format(PyExc_LookupError, "'%s' not found", name);
  embeddedR_freelock();
  return NULL;
}


static int
EnvironmentSexp_ass_subscript(PyObject *self, PyObject *key, PyObject *value)
{
  const char *name;

  #if (PY_VERSION_HEX < 0x03010000)
  if (!PyString_Check(key)) {
#else
 if (!PyUnicode_Check(key)) {
#endif
    PyErr_Format(PyExc_ValueError, "Keys must be string objects.");
    return -1;
  }

  if (value == NULL) {
    /* delete objects */
    
  }

  int is_PySexpObject = PyObject_TypeCheck(value, &Sexp_Type);
  if (! is_PySexpObject) {
    PyErr_Format(PyExc_ValueError, 
                 "All parameters must be of type Sexp_Type.");
    /* PyDecRef(value); */
    return -1;
  }

#if (PY_VERSION_HEX < 0x03010000)
  name = PyString_AsString(key);
#else
  name = PyBytes_AsString(PyUnicode_AsLatin1String(key));
#endif

  if (rpy_has_status(RPY_R_BUSY)) {
    PyErr_Format(PyExc_RuntimeError, "Concurrent access to R is not allowed.");
    return -1;
  }
  embeddedR_setlock();

  SEXP rho_R = RPY_SEXP((PySexpObject *)self);
  if (! rho_R) {
    PyErr_Format(PyExc_ValueError, "The environment has NULL SEXP.");
    embeddedR_freelock();
    return -1;
  }

  SEXP sexp_copy;
  SEXP sexp = RPY_SEXP((PySexpObject *)value);
  if (! sexp) {
    PyErr_Format(PyExc_ValueError, "The value has NULL SEXP.");
    embeddedR_freelock();
    return -1;
  }
  SEXP sym = Rf_install(name);
  PROTECT(sexp_copy = Rf_duplicate(sexp));
  Rf_defineVar(sym, sexp_copy, rho_R);
  UNPROTECT(1);
  embeddedR_freelock();
  return 0;
}

static Py_ssize_t EnvironmentSexp_length(PyObject *self) 
{
  if (rpy_has_status(RPY_R_BUSY)) {
    PyErr_Format(PyExc_RuntimeError, "Concurrent access to R is not allowed.");
    return -1;
  }
  embeddedR_setlock();

  SEXP rho_R = RPY_SEXP((PySexpObject *)self);
  if (! rho_R) {
    PyErr_Format(PyExc_ValueError, "The environment has NULL SEXP.");
    embeddedR_freelock();
    return -1;
  }
  SEXP symbols;
  PROTECT(symbols = R_lsInternal(rho_R, TRUE));
  Py_ssize_t len = (Py_ssize_t)GET_LENGTH(symbols);
  UNPROTECT(1);
  embeddedR_freelock();
  return len;
}

static PyMappingMethods EnvironmentSexp_mappingMethods = {
  (lenfunc)EnvironmentSexp_length, /* mp_length */
  (binaryfunc)EnvironmentSexp_subscript, /* mp_subscript */
  (objobjargproc)EnvironmentSexp_ass_subscript  /* mp_ass_subscript */
};

static PyObject* 
EnvironmentSexp_iter(PyObject *sexpEnvironment)
{
  if (rpy_has_status(RPY_R_BUSY)) {
    PyErr_Format(PyExc_RuntimeError, "Concurrent access to R is not allowed.");
    return NULL;
  }
  embeddedR_setlock();

  SEXP rho_R = RPY_SEXP((PySexpObject *)sexpEnvironment);

  if (! rho_R) {
    PyErr_Format(PyExc_ValueError, "The environment has NULL SEXP.");
    embeddedR_freelock();
    return NULL;
  }
  SEXP symbols;
  PROTECT(symbols = R_lsInternal(rho_R, TRUE));
  PySexpObject *seq = newPySexpObject(symbols, 1);
  Py_INCREF(seq);
  UNPROTECT(1);
 
  PyObject *it = PyObject_GetIter((PyObject *)seq);
  Py_DECREF(seq);
  embeddedR_freelock();
  return it;
}

PyDoc_STRVAR(EnvironmentSexp_Type_doc,
"R object that is an environment.\n"
"R environments can be seen as similar to Python\n"
"dictionnaries, with the following twists:\n"
"\n"
"- an environment can be a list of frames to sequentially\n"
"search into\n"
"\n"
"- the search can be recursively propagated to the enclosing\n"
"environment whenever the key is not found (in that respect\n"
"they can be seen as scopings).\n"
"\n"
"The subsetting operator \"[\" is made to match Python's\n"
"behavior, that is the enclosing environments are not\n"
"inspected upon absence of a given key.\n");


static int
EnvironmentSexp_init(PyObject *self, PyObject *args, PyObject *kwds);

static PyTypeObject EnvironmentSexp_Type = {
        /* The ob_type field must be initialized in the module init function
         * to be portable to Windows without using C++. */
#if (PY_VERSION_HEX < 0x03010000)
        PyObject_HEAD_INIT(NULL)
        0,                      /*ob_size*/
#else
	PyVarObject_HEAD_INIT(NULL, 0)
#endif
        "rpy2.rinterface.SexpEnvironment",   /*tp_name*/
        sizeof(PySexpObject),   /*tp_basicsize*/
        0,                      /*tp_itemsize*/
        /* methods */
        0, /*tp_dealloc*/
        0,                      /*tp_print*/
        0,                      /*tp_getattr*/
        0,                      /*tp_setattr*/
        0,                      /*tp_compare*/
        0,                      /*tp_repr*/
        0,                      /*tp_as_number*/
        0,                      /*tp_as_sequence*/
        &EnvironmentSexp_mappingMethods,/*tp_as_mapping*/
        0,                      /*tp_hash*/
        0,              /*tp_call*/
        0,                      /*tp_str*/
        0,                      /*tp_getattro*/
        0,                      /*tp_setattro*/
        0,                      /*tp_as_buffer*/
        Py_TPFLAGS_DEFAULT|Py_TPFLAGS_BASETYPE,     /*tp_flags*/
        EnvironmentSexp_Type_doc,                      /*tp_doc*/
        0,                      /*tp_traverse*/
        0,                      /*tp_clear*/
        0,                      /*tp_richcompare*/
        0,                      /*tp_weaklistoffset*/
        EnvironmentSexp_iter,                      /*tp_iter*/
        0,                      /*tp_iternext*/
        EnvironmentSexp_methods,           /*tp_methods*/
        0,                      /*tp_members*/
        0,                      /*tp_getset*/
        &Sexp_Type,             /*tp_base*/
        0,                      /*tp_dict*/
        0,                      /*tp_descr_get*/
        0,                      /*tp_descr_set*/
        0,                      /*tp_dictoffset*/
        (initproc)EnvironmentSexp_init,                      /*tp_init*/
        0,                      /*tp_alloc*/
        /* FIXME: add new method */
        0,                      /*tp_new*/
        0,                      /*tp_free*/
        0                      /*tp_is_gc*/
};

static int
EnvironmentSexp_init(PyObject *self, PyObject *args, PyObject *kwds)
{
  PyObject *object;
  PyObject *copy = Py_False;
  static char *kwlist[] = {"sexpenv", "copy", NULL};
  /* FIXME: handle the copy argument */
  if (! PyArg_ParseTupleAndKeywords(args, kwds, "O|O!", 
                                    kwlist,
                                    &object,
                                    &PyBool_Type, &copy)) {
    return -1;
  }

  if (rpy_has_status(RPY_R_BUSY)) {
    PyErr_Format(PyExc_RuntimeError, "Concurrent access to R is not allowed.");
    return -1;
  }
  embeddedR_setlock();

  if (PyObject_IsInstance(object, 
                          (PyObject*)&EnvironmentSexp_Type)) {
    /* call parent's constructor */
    if (Sexp_init(self, args, NULL) == -1) {
      PyErr_Format(PyExc_RuntimeError, "Error initializing instance.");
      embeddedR_freelock();
      return -1;
    }
  } else {
    PyErr_Format(PyExc_ValueError, "Cannot instantiate from this type.");
    embeddedR_freelock();
    return -1;
  }
  embeddedR_freelock();
  return 0;
}


/* FIXME: write more doc */
PyDoc_STRVAR(S4Sexp_Type_doc,
"R object that is an 'S4 object'.\
Attributes can be accessed using the method 'do_slot'.\
");


static PyTypeObject S4Sexp_Type = {
        /* The ob_type field must be initialized in the module init function
         * to be portable to Windows without using C++. */
#if (PY_VERSION_HEX < 0x03010000)
        PyObject_HEAD_INIT(NULL)
        0,                      /*ob_size*/
#else
	PyVarObject_HEAD_INIT(NULL, 0)
#endif
        "rpy2.rinterface.SexpS4",    /*tp_name*/
        sizeof(PySexpObject),   /*tp_basicsize*/
        0,                      /*tp_itemsize*/
        /* methods */
        0, /*tp_dealloc*/
        0,                      /*tp_print*/
        0,                      /*tp_getattr*/
        0,                      /*tp_setattr*/
        0,                      /*tp_compare*/
        0,                      /*tp_repr*/
        0,                      /*tp_as_number*/
        0,                      /*tp_as_sequence*/
        0,                      /*tp_as_mapping*/
        0,                      /*tp_hash*/
        0,              /*tp_call*/
        0,                      /*tp_str*/
        0,                      /*tp_getattro*/
        0,                      /*tp_setattro*/
        0,                      /*tp_as_buffer*/
        Py_TPFLAGS_DEFAULT|Py_TPFLAGS_BASETYPE,     /*tp_flags*/
        S4Sexp_Type_doc,                      /*tp_doc*/
        0,                      /*tp_traverse*/
        0,                      /*tp_clear*/
        0,                      /*tp_richcompare*/
        0,                      /*tp_weaklistoffset*/
        0,                      /*tp_iter*/
        0,                      /*tp_iternext*/
        0,           /*tp_methods*/
        0,                      /*tp_members*/
        0,                      /*tp_getset*/
        &Sexp_Type,             /*tp_base*/
        0,                      /*tp_dict*/
        0,                      /*tp_descr_get*/
        0,                      /*tp_descr_set*/
        0,                      /*tp_dictoffset*/
        0,                      /*tp_init*/
        0,                      /*tp_alloc*/
        /*FIXME: add new method */
        0,                     /*tp_new*/
        0,                      /*tp_free*/
        0                      /*tp_is_gc*/
};

/* FIXME: write more doc */
PyDoc_STRVAR(LangSexp_Type_doc,
"Language object.");


static PyTypeObject LangSexp_Type = {
        /* The ob_type field must be initialized in the module init function
         * to be portable to Windows without using C++. */
#if (PY_VERSION_HEX < 0x03010000)
        PyObject_HEAD_INIT(NULL)
        0,                      /*ob_size*/
#else
	PyVarObject_HEAD_INIT(NULL, 0)
#endif
        "rpy2.rinterface.SexpLang",  /*tp_name*/
        sizeof(PySexpObject),   /*tp_basicsize*/
        0,                      /*tp_itemsize*/
        /* methods */
        0, /*tp_dealloc*/
        0,                      /*tp_print*/
        0,                      /*tp_getattr*/
        0,                      /*tp_setattr*/
        0,                      /*tp_compare*/
        0,                      /*tp_repr*/
        0,                      /*tp_as_number*/
        0,                      /*tp_as_sequence*/
        0,                      /*tp_as_mapping*/
        0,                      /*tp_hash*/
        0,              /*tp_call*/
        0,                      /*tp_str*/
        0,                      /*tp_getattro*/
        0,                      /*tp_setattro*/
        0,                      /*tp_as_buffer*/
        Py_TPFLAGS_DEFAULT|Py_TPFLAGS_BASETYPE,     /*tp_flags*/
        LangSexp_Type_doc,                      /*tp_doc*/
        0,                      /*tp_traverse*/
        0,                      /*tp_clear*/
        0,                      /*tp_richcompare*/
        0,                      /*tp_weaklistoffset*/
        0,                      /*tp_iter*/
        0,                      /*tp_iternext*/
        0,           /*tp_methods*/
        0,                      /*tp_members*/
        0,                      /*tp_getset*/
        &Sexp_Type,             /*tp_base*/
        0,                      /*tp_dict*/
        0,                      /*tp_descr_get*/
        0,                      /*tp_descr_set*/
        0,                      /*tp_dictoffset*/
        0,                      /*tp_init*/
        0,                      /*tp_alloc*/
        /* FIXME: add new method */
        0,                      /*tp_new*/
        0,                      /*tp_free*/
        0                      /*tp_is_gc*/
};


/* --- Create a SEXP object --- 
 * Given an R SEXP object, it creates a 
 * PySexpObject that is an rpy2 Python representation
 * of an R object.
 * if preserve is not 0, it the resulting object is 'preserved'
 * (that flag is made necessary by the getters in SexpExtPtr,
 * as its SEXP items are already preserved by R).
 *
 * In case of error, this returns NULL.
 */

static PySexpObject*
  newPySexpObject(const SEXP sexp, const int preserve)
{
  PySexpObject *object;
  SEXP sexp_ok, env_R;

  if (! sexp) {
    PyErr_Format(PyExc_ValueError, "NULL SEXP.");
    return NULL;
  }
  /* FIXME: let the possibility to manipulate un-evaluated promises ? */
  if (TYPEOF(sexp) == PROMSXP) {
    env_R = PRENV(sexp);
    sexp_ok = eval(sexp, env_R);
#ifdef RPY_DEBUG_PROMISE
    printf("  evaluating promise %p into %p.\n", sexp, sexp_ok);
#endif 
  } 
  else {
    sexp_ok = sexp;
  }
  if (sexp_ok && preserve) {
    R_PreserveObject(sexp_ok);
#ifdef RPY_DEBUG_PRESERVE
    preserved_robjects += 1;
    printf("  PRESERVE -- R_PreserveObject -- %p -- %i\n", 
           sexp_ok, preserved_robjects);
#endif 
  }

  switch (TYPEOF(sexp_ok)) {
  case CLOSXP:
  case BUILTINSXP:
  case SPECIALSXP:
    object  = (PySexpObject *)Sexp_new(&ClosureSexp_Type, Py_None, Py_None);
    break;
    /*FIXME: BUILTINSXP and SPECIALSXP really like CLOSXP ? */
  case REALSXP: 
  case INTSXP: 
  case LGLSXP:
  case CPLXSXP:
  case VECSXP:
  case LISTSXP:
  case LANGSXP:
  case EXPRSXP:
  case STRSXP:
  case RAWSXP:
    object = (PySexpObject *)Sexp_new(&VectorSexp_Type, Py_None, Py_None);
    break;
  case ENVSXP:
    object = (PySexpObject *)Sexp_new(&EnvironmentSexp_Type, Py_None, Py_None);
    break;
  case S4SXP:
    object = (PySexpObject *)Sexp_new(&S4Sexp_Type, Py_None, Py_None);
    break;
  case EXTPTRSXP:
    object = (PySexpObject *)Sexp_new(&ExtPtrSexp_Type, Py_None, Py_None);
    break;
  default:
    object = (PySexpObject *)Sexp_new(&Sexp_Type, Py_None, Py_None);
    break;
  }
  if (!object) {
#ifdef RPY_DEBUG_PRESERVE
    printf("  PRESERVE -- Sexp_clear: R_ReleaseObject -- %p ", 
           sexp_ok);
    preserved_robjects -= 1;
    printf("-- %i\n", preserved_robjects);
#endif
    if (preserve)
      R_ReleaseObject(sexp_ok);
    PyErr_NoMemory();
    return NULL;
  }
  /* PyObject_Init(&object, &ClosureSexp_Type); */
  RPY_SEXP(object) = sexp_ok;
  /* FIXME: Increment reference ? */
  /* Py_INCREF(object); */
  return object;
}


/* This function is only able to create a R-Python object 
   for an R vector-like 'rType', and from an 'object'
   that is a sequence. */
static SEXP
newSEXP(PyObject *object, int rType)
{
  SEXP sexp;
  SEXP str_R; /* used whenever there a string / unicode */
  PyObject *seq_object, *item, *item_tmp, *na; 

#ifdef RPY_VERBOSE
  printf("  new SEXP for Python:%p.\n", object);
#endif 

  seq_object = PySequence_Fast(object, 
                               "Cannot create R object from non-sequence Python object.");

  if (! seq_object) {
    return NULL;
  }
  const Py_ssize_t length = PySequence_Fast_GET_SIZE(seq_object);

  Py_ssize_t i;
  double *numeric_ptr;
  int   *integer_ptr;
  int    *logical_ptr;
  switch(rType) {
  case REALSXP:
    PROTECT(sexp = NEW_NUMERIC(length));
    numeric_ptr = REAL(sexp);
    for (i = 0; i < length; ++i) {
      item = PySequence_Fast_GET_ITEM(seq_object, i);
      item_tmp = PyNumber_Float(item);
      if (item_tmp && (item != NAReal_New(0))) {
	  numeric_ptr[i] = PyFloat_AS_DOUBLE(item_tmp);
      } else {
        PyErr_Clear();
        numeric_ptr[i] = NA_REAL;
      }
      Py_XDECREF(item_tmp);
    }
    UNPROTECT(1);
    break;
  case INTSXP:
    PROTECT(sexp = NEW_INTEGER(length));
    integer_ptr = INTEGER(sexp);
    for (i = 0; i < length; ++i) {
      item = PySequence_Fast_GET_ITEM(seq_object, i);
#if (PY_VERSION_HEX < 0x03010000)
      item_tmp = PyNumber_Int(item);
#else
      item_tmp = PyNumber_Long(item);
#endif
      if (item_tmp && (item != NAInteger_New(0))) {
#if (PY_VERSION_HEX < 0x03010000)
	  long l = PyInt_AS_LONG(item_tmp);
#else
	  long l = PyLong_AS_LONG(item_tmp);
#endif
	  integer_ptr[i] = RPY_RINT_FROM_LONG(l);
      } else {
        PyErr_Clear();
        integer_ptr[i] = NA_INTEGER;
      }
      Py_XDECREF(item_tmp);
    }
    UNPROTECT(1);
    break;
  case LGLSXP:
    PROTECT(sexp = NEW_LOGICAL(length));
    logical_ptr = LOGICAL(sexp);
    for (i = 0; i < length; ++i) {
      item = PySequence_Fast_GET_ITEM(seq_object, i);
      if (item == NALogical_New(0)) {
	logical_ptr[i] = NA_LOGICAL;
      } else {
	int q = PyObject_IsTrue(item);
	if (q != -1)
	  logical_ptr[i] = q;
	else {
	  PyErr_Clear();
	  logical_ptr[i] = NA_LOGICAL;
	}
      }
    }
    UNPROTECT(1);
    break;
  case STRSXP:
    PROTECT(sexp = NEW_CHARACTER(length));
    na = NACharacter_New(1);
    for (i = 0; i < length; ++i) {
      /* item is a borrowed reference */
      item = PySequence_Fast_GET_ITEM(seq_object, i);
      if (item == na) {
        str_R = NA_STRING;
      } else if((item_tmp = PyObject_Str(item))) {
#if (PY_VERSION_HEX < 0x03010000)
        str_R = mkChar(PyString_AS_STRING(item_tmp));
#else
	str_R = mkChar(PyBytes_AsString(PyUnicode_AsLatin1String(item_tmp)));
#endif
        if (!str_R) {
            PyErr_NoMemory();
            UNPROTECT(1);
            sexp = NULL;
            Py_DECREF(na);
            break;
        }
        Py_DECREF(item_tmp);
#if (PY_VERSION_HEX < 0x03010000)
      } else if ((item_tmp = PyObject_Unicode(item))) {
        str_R = mkChar(PyUnicode_AS_DATA(item));
#else
      } else if ((item_tmp = PyObject_Str(item))) {
	str_R = mkChar(PyBytes_AsString(PyUnicode_AsLatin1String(item)));
#endif
        if (!str_R) {
          PyErr_NoMemory();
          UNPROTECT(1);
          sexp = NULL;
          Py_DECREF(na);
          break;
        }
        Py_DECREF(item_tmp);
      }
      else {
        PyErr_Clear();
        str_R = NA_STRING;
      }
      SET_STRING_ELT(sexp, i, str_R);
    }
    UNPROTECT(1);
    Py_XDECREF(na);
    break;
  case VECSXP:
    PROTECT(sexp = NEW_LIST(length));
    SEXP tmp, tmp2;
    for (i = 0; i < length; ++i) {
      if((item = PySequence_Fast_GET_ITEM(seq_object, i))) {
        if (PyObject_TypeCheck(item, &Sexp_Type)) {
          SET_ELEMENT(sexp, i, RPY_SEXP((PySexpObject *)item));
        } else if (PyFloat_Check(item)) {
          tmp = allocVector(REALSXP, 1);
          REAL(tmp)[0] = PyFloat_AS_DOUBLE(item);
          SET_ELEMENT(sexp, i, tmp);
#if (PY_VERSION_HEX < 0x03010000)
        } else if (PyInt_Check(item)) {
#else
	} else if (PyLong_Check(item)) {
#endif
          tmp = allocVector(INTSXP, 1);
#if (PY_VERSION_HEX < 0x03010000)                         
          INTEGER_POINTER(tmp)[0] = (int)PyInt_AS_LONG(item);
#else
	  INTEGER_POINTER(tmp)[0] = (int)PyLong_AS_LONG(item);
#endif
          SET_ELEMENT(sexp, i, tmp);
        } else if (PyLong_Check(item)) {
          tmp = allocVector(INTSXP, 1);
          INTEGER_POINTER(tmp)[0] = RPY_RINT_FROM_LONG(PyLong_AsLong(item));
          if ((INTEGER_POINTER(tmp)[0] == -1) && PyErr_Occurred() ) {
            INTEGER_POINTER(tmp)[0] = NA_INTEGER;
            PyErr_Clear();
          }
          SET_ELEMENT(sexp, i, tmp);
        } else if (PyBool_Check(item)) {
          tmp = allocVector(LGLSXP, 1);
#if (PY_VERSION_HEX < 0x03010000)
          LOGICAL_POINTER(tmp)[0] = (int)PyInt_AS_LONG(item);
#else
	  LOGICAL_POINTER(tmp)[0] = (int)PyLong_AS_LONG(item);
#endif
          SET_ELEMENT(sexp, i, tmp);
#if (PY_VERSION_HEX < 0x03010000)
        } else if (PyString_Check(item)) {
#else
	} else if (PyUnicode_Check(item)) {
#endif
          PROTECT(tmp = NEW_CHARACTER(1));
#if (PY_VERSION_HEX < 0x03010000)
          tmp2 = mkChar(PyString_AS_STRING(item));
#else
	  tmp2 = mkChar(PyBytes_AsString(PyUnicode_AsLatin1String(item)));
#endif
          if (!tmp2) {
            PyErr_NoMemory();
            sexp = NULL;
            break;
          }
          SET_STRING_ELT(tmp, 0, tmp2);
          SET_ELEMENT(sexp, i, tmp);
          UNPROTECT(1);
        } else {
          PyErr_Format(PyExc_ValueError, "All elements of the list must be of "
                       "type 'Sexp_Type' or of Python types float, int, bool, or str.");
          sexp = NULL;
          break;
        }
      }
    }
    UNPROTECT(1);
    break;
  case CPLXSXP:
    PROTECT(sexp = NEW_COMPLEX(length));
    for (i = 0; i < length; ++i) {
        item = PySequence_Fast_GET_ITEM(seq_object, i);
        if (PyComplex_Check(item)) {
          Py_complex cplx = PyComplex_AsCComplex(item);
          COMPLEX(sexp)[i].r = cplx.real;
          COMPLEX(sexp)[i].i = cplx.imag;
        }
        else {
          PyErr_Clear();
          COMPLEX(sexp)[i].r = NA_REAL;
          COMPLEX(sexp)[i].i = NA_REAL;
        }
    }
    UNPROTECT(1);
    break;
  default:
    PyErr_Format(PyExc_ValueError, "Cannot handle type %d", rType);
    sexp = NULL;
  }

  Py_DECREF(seq_object);

  if (sexp != NULL) {
    R_PreserveObject(sexp);
#ifdef RPY_DEBUG_PRESERVE
    preserved_robjects += 1;
    printf("  PRESERVE -- R_PreserveObject -- %p -- %i\n", 
           sexp, preserved_robjects);
#endif 
  }

#ifdef RPY_VERBOSE
  printf("  new SEXP for Python:%p is %p.\n", object, sexp);
#endif
  return sexp;
}



/* --- Find a variable in an environment --- */

/* FIXME: is this any longer useful ? */
static PySexpObject*
EmbeddedR_findVar(PyObject *self, PyObject *args)
{
  char *name;
  SEXP rho_R = R_GlobalEnv, res;
  PyObject rho;

  if (!PyArg_ParseTuple(args, "s", &name, &rho)) { 
    return NULL; 
  }

  res = findVar(install(name), rho_R);


  if (res != R_UnboundValue) {
    return newPySexpObject(res, 1);
  }
  PyErr_Format(PyExc_LookupError, "'%s' not found", name);
  return NULL;
}
PyDoc_STRVAR(EmbeddedR_findVar_doc,
             "Find a variable in R's .GlobalEnv.");

static PyObject*
EmbeddedR_sexpType(PyObject *self, PyObject *args)
{
  /* Return the C-defined name for R types */
  int sexp_i;

  if (! PyArg_ParseTuple(args, "i", &sexp_i)) {
    /* PyErr_Format(PyExc_LookupError, "Value should be an integer"); */
    return NULL;
  }

  const char *sexp_type = validSexpType[sexp_i];

  if ((sexp_i < 0) || (sexp_i >= RPY_MAX_VALIDSEXTYPE) || (! sexp_type)) {

    PyErr_Format(PyExc_LookupError, "'%i' is not a valid SEXP value.", sexp_i);
    return NULL;
  }
  /* FIXME: store python strings when initializing validSexpType instead */
#if (PY_VERSION_HEX < 0x03010000)
  PyObject *res = PyString_FromString(sexp_type);
#else
  PyObject *res = PyUnicode_FromString(sexp_type);
#endif
  return res;

}


/* --- List of functions defined in the module --- */

static PyMethodDef EmbeddedR_methods[] = {
  {"get_initoptions",     (PyCFunction)EmbeddedR_getinitoptions,   
   METH_NOARGS,
   EmbeddedR_get_initoptions_doc},
  {"set_initoptions",     (PyCFunction)EmbeddedR_setinitoptions,   
   METH_O,
   EmbeddedR_set_initoptions_doc},
  {"initr",     (PyCFunction)EmbeddedR_init,   METH_NOARGS,
   EmbeddedR_init_doc},
  {"endr",      (PyCFunction)EmbeddedR_end,    METH_O,
   EmbeddedR_end_doc},
  {"set_interactive",   (PyCFunction)EmbeddedR_setinteractive,  METH_O,
   EmbeddedR_setinteractive_doc},
  {"set_writeconsole",   (PyCFunction)EmbeddedR_setWriteConsole,  METH_VARARGS,
   EmbeddedR_setWriteConsole_doc},
  {"get_writeconsole",   (PyCFunction)EmbeddedR_getWriteConsole,  METH_VARARGS,
   EmbeddedR_getWriteConsole_doc},
  {"set_readconsole",    (PyCFunction)EmbeddedR_setReadConsole,   METH_VARARGS,
   EmbeddedR_setReadConsole_doc},
  {"get_readconsole",    (PyCFunction)EmbeddedR_getReadConsole,   METH_VARARGS,
   EmbeddedR_getReadConsole_doc},
  {"set_flushconsole",   (PyCFunction)EmbeddedR_setFlushConsole,  METH_VARARGS,
   EmbeddedR_setFlushConsole_doc},
  {"get_flushconsole",   (PyCFunction)EmbeddedR_getFlushConsole,  METH_VARARGS,
   EmbeddedR_getFlushConsole_doc},
  {"set_showmessage",    (PyCFunction)EmbeddedR_setShowMessage,   METH_VARARGS,
   EmbeddedR_setShowMessage_doc},
  {"get_showmessage",    (PyCFunction)EmbeddedR_getShowMessage,   METH_VARARGS,
   EmbeddedR_getShowMessage_doc},
  {"set_choosefile",     (PyCFunction)EmbeddedR_setChooseFile,    METH_VARARGS,
   EmbeddedR_setChooseFile_doc},
  {"get_choosefile",     (PyCFunction)EmbeddedR_getChooseFile,    METH_VARARGS,
   EmbeddedR_getChooseFile_doc},
  {"set_showfiles",      (PyCFunction)EmbeddedR_setShowFiles,     METH_VARARGS,
   EmbeddedR_setShowFiles_doc},
  {"get_showfiles",      (PyCFunction)EmbeddedR_getShowFiles,     METH_VARARGS,
   EmbeddedR_getShowFiles_doc},
  {"set_cleanup",      (PyCFunction)EmbeddedR_setCleanUp,     METH_VARARGS,
   EmbeddedR_setCleanUp_doc},
  {"get_cleanup",      (PyCFunction)EmbeddedR_getCleanUp,     METH_VARARGS,
   EmbeddedR_getCleanUp_doc},
  {"findVarEmbeddedR",  (PyCFunction)EmbeddedR_findVar,  METH_VARARGS,
   EmbeddedR_findVar_doc},
  {"process_revents", (PyCFunction)EmbeddedR_ProcessEvents, METH_NOARGS,
   EmbeddedR_ProcessEvents_doc},
  {"str_typeint",       (PyCFunction)EmbeddedR_sexpType, METH_VARARGS,
   "Return the SEXP name tag (string) corresponding to an integer."},
  {"unserialize",       (PyCFunction)EmbeddedR_unserialize, METH_VARARGS,
   "unserialize(str, rtype)\n"
   "Unserialize an R object from its string representation."},
  {NULL,                NULL}           /* sentinel */
};




/* A. Belopolsky's callback */

/* R representation of a PyObject */

static SEXP R_PyObject_type_tag;


static SEXP
mkPyObject(PyObject* pyo)
{
  SEXP res;
  Py_INCREF(pyo);
  res = R_MakeExternalPtr(pyo, R_PyObject_type_tag, R_NilValue);
  R_RegisterCFinalizer(res, (R_CFinalizer_t)R_PyObject_decref);
  return res;
}

#define R_PyObject_TYPE_CHECK(s)                                        \
  (TYPEOF(s) == EXTPTRSXP && R_ExternalPtrTag(s) == R_PyObject_type_tag)

static SEXP
do_Python(SEXP args)
{
  SEXP sexp = CADR(args);
  SEXP res;
  if (!R_PyObject_TYPE_CHECK(sexp)) {
    error(".Python: invalid python type");
    return R_NilValue;
  }
  /* PyTypeObject* type = R_ExternalPtrAddr(sexp); */
  args = CDDR(args);
  sexp = CAR(args);
  if (!R_PyObject_TYPE_CHECK(sexp)) {
    error(".Python: invalid function");
    return R_NilValue;
  }
  PyObject *pyf = R_ExternalPtrAddr(sexp);
  
  /* create argument list */
  PyObject *pyargs = PyList_New(0);
  PyObject *pyres;
  for (args = CDR(args); args != R_NilValue; args = CDR(args)) {
    sexp = CAR(args);
    if (R_PyObject_TYPE_CHECK(sexp)) {
      PyList_Append(pyargs, (PyObject *)R_ExternalPtrAddr(sexp));
    }
    else {
      PyList_Append(pyargs, (PyObject *)newPySexpObject(sexp, 1));
    }
  }
  PyObject *pyargstup = PyList_AsTuple(pyargs);
  /*FIXME: named arguments are not supported yet */
  pyres = PyObject_Call(pyf, pyargstup, NULL);
  if (!pyres) {
    PyObject *exctype;
    PyObject *excvalue; 
    PyObject *exctraceback;
    PyObject *excstr;
    PyErr_Fetch(&exctype, &excvalue, &exctraceback);
    excstr = PyObject_Str(excvalue);
    if (excstr) {
#if (PY_VERSION_HEX < 0x03010000)
      error(PyString_AS_STRING(excstr));
#else
      error(PyBytes_AsString(PyUnicode_AsLatin1String(excstr)));
#endif
      Py_DECREF(excstr);
    } 
    else {
      error("Python error");
    }
    PyErr_Clear();
  }
  Py_DECREF(pyargs);
  Py_DECREF(pyargstup);
  if (PyObject_IsInstance((PyObject*)pyres, 
                          (PyObject*)&Sexp_Type)) {
    res = RPY_SEXP((PySexpObject*)pyres);
  }
  else {
    res = mkPyObject(pyres);
  }
  Py_DECREF(pyres);
  
  return res;
}

static R_ExternalMethodDef externalMethods[] = { 
        {".Python", (DL_FUNC)&do_Python, -1},
        {NULL, NULL, 0} 
};




/* --- Initialize the module ---*/
static char **validSexpType;


#define ADD_INT_CONSTANT(module, name) \
  PyModule_AddIntConstant(module, #name, name); \

#define ADD_SEXP_CONSTANT(module, name)         \
  PyModule_AddIntConstant(module, #name, name); \
  validSexpType[name] = #name ;                 \

#define PYASSERT_ZERO(code) \
  if ((code) != 0) {return ; } \

#if (PY_VERSION_HEX < 0x03010000)
#else
static struct PyModuleDef rinterfacemodule = {
   PyModuleDef_HEAD_INIT,
   "rinterface",           /* name of module */
   module_doc,               /* module documentation, may be NULL */
   -1,                     /* size of per-interpreter state */
   EmbeddedR_methods       /* method table */
 };
#endif

/* GS: Necessary? */
/* LG: might be for win32/win64 (I can't remember)*/
#ifndef PyMODINIT_FUNC  /* declarations for DLL import/export */
#define PyMODINIT_FUNC void
#endif

PyMODINIT_FUNC
#if (PY_VERSION_HEX < 0x03010000)
initrinterface(void)
#else
PyInit_rinterface(void)
#endif
{
  /* PyMODINIT_FUNC */
  /* RPY_RINTERFACE_INIT(void) */
  /* { */

  /* Finalize the type object including setting type of the new type
         * object; doing it here is required for portability to Windows 
         * without requiring C++. */
  if (PyType_Ready(&Sexp_Type) < 0)
    return;
  if (PyType_Ready(&ClosureSexp_Type) < 0)
    return;
  if (PyType_Ready(&VectorSexp_Type) < 0)
    return;
  if (PyType_Ready(&EnvironmentSexp_Type) < 0)
    return;
  if (PyType_Ready(&S4Sexp_Type) < 0)
    return;
  if (PyType_Ready(&LangSexp_Type) < 0)
<<<<<<< HEAD
    return NULL;
  if (PyType_Ready(&ExtPtrSexp_Type) < 0)
    return NULL;
=======
    return;
>>>>>>> fb6443c1

  /* Required because NA types inherit from basic Python types */
  if (PyType_Ready(&PyBool_Type) < 0) {
    return;
  }
  if (PyType_Ready(&PyLong_Type) < 0) {
    return;
  }

  /* NA types */
  if (PyType_Ready(&NAInteger_Type) < 0)
    return;
  if (PyType_Ready(&NALogical_Type) < 0)
    return;
  if (PyType_Ready(&NAReal_Type) < 0)
    return;
  if (PyType_Ready(&NAComplex_Type) < 0)
    return;
  if (PyType_Ready(&NACharacter_Type) < 0)
    return;

  PyObject *m, *d;
#if (PY_VERSION_HEX < 0x03010000)
  m = Py_InitModule3("rinterface", EmbeddedR_methods, module_doc);
#else
  m = PyModule_Create(&rinterfacemodule);
#endif
  if (m == NULL)
    return;
  d = PyModule_GetDict(m);

  /* Add SXP types */
  validSexpType = calloc(RPY_MAX_VALIDSEXTYPE, sizeof(char *));
  if (! validSexpType) {
    PyErr_NoMemory();
    return;
  }

  ADD_SEXP_CONSTANT(m, NILSXP);
  ADD_SEXP_CONSTANT(m, SYMSXP);
  ADD_SEXP_CONSTANT(m, LISTSXP);
  ADD_SEXP_CONSTANT(m, CLOSXP);
  ADD_SEXP_CONSTANT(m, ENVSXP);
  ADD_SEXP_CONSTANT(m, PROMSXP);
  ADD_SEXP_CONSTANT(m, LANGSXP);
  ADD_SEXP_CONSTANT(m, SPECIALSXP);
  ADD_SEXP_CONSTANT(m, BUILTINSXP);
  ADD_SEXP_CONSTANT(m, CHARSXP);
  ADD_SEXP_CONSTANT(m, STRSXP);
  ADD_SEXP_CONSTANT(m, LGLSXP);
  ADD_SEXP_CONSTANT(m, INTSXP);
  ADD_SEXP_CONSTANT(m, REALSXP);
  ADD_SEXP_CONSTANT(m, CPLXSXP);
  ADD_SEXP_CONSTANT(m, DOTSXP);
  ADD_SEXP_CONSTANT(m, ANYSXP);
  ADD_SEXP_CONSTANT(m, VECSXP);
  ADD_SEXP_CONSTANT(m, EXPRSXP);
  ADD_SEXP_CONSTANT(m, BCODESXP);
  ADD_SEXP_CONSTANT(m, EXTPTRSXP);
  ADD_SEXP_CONSTANT(m, RAWSXP);
  ADD_SEXP_CONSTANT(m, S4SXP);

  /* longuest integer for R indexes */
  ADD_INT_CONSTANT(m, R_LEN_T_MAX);

  /* "Logical" (boolean) values */
  ADD_INT_CONSTANT(m, TRUE);
  ADD_INT_CONSTANT(m, FALSE);

  /* R_ext/Arith.h */
  /* ADD_INT_CONSTANT(m, NA_LOGICAL); */
  /* ADD_INT_CONSTANT(m, NA_INTEGER); */

  initOptions = PyTuple_New(4);

#if (PY_VERSION_HEX < 0x03010000)  
  PYASSERT_ZERO(
                PyTuple_SetItem(initOptions, 0, 
                                PyString_FromString("rpy2"))
                );
  PYASSERT_ZERO(
                PyTuple_SetItem(initOptions, 1, 
                                PyString_FromString("--quiet"))
                );
  PYASSERT_ZERO(
                PyTuple_SetItem(initOptions, 2,
                                PyString_FromString("--vanilla"))
                );
  PYASSERT_ZERO(
                PyTuple_SetItem(initOptions, 3, 
                                PyString_FromString("--no-save"))
                );
#else
  if (PyTuple_SetItem(initOptions, 0, PyBytes_FromString("rpy2")) < 0) 
    return;
  if (PyTuple_SetItem(initOptions, 1, PyBytes_FromString("--quiet")) < 0)
    return;
  if (PyTuple_SetItem(initOptions, 2, PyBytes_FromString("--vanilla")) < 0)
    return;
  if (PyTuple_SetItem(initOptions, 3, PyBytes_FromString("--no-save")) < 0)
    return;
#endif

  /* Add an extra ref. It should remain impossible to delete it */
  Py_INCREF(initOptions);

  PyModule_AddObject(m, "initoptions", initOptions);
  PyModule_AddObject(m, "Sexp", (PyObject *)&Sexp_Type);
  PyModule_AddObject(m, "SexpClosure", (PyObject *)&ClosureSexp_Type);
  PyModule_AddObject(m, "SexpVector", (PyObject *)&VectorSexp_Type);
  PyModule_AddObject(m, "SexpEnvironment", (PyObject *)&EnvironmentSexp_Type);
  PyModule_AddObject(m, "SexpS4", (PyObject *)&S4Sexp_Type);
  PyModule_AddObject(m, "SexpLang", (PyObject *)&LangSexp_Type);
  PyModule_AddObject(m, "SexpExtPtr", (PyObject *)&ExtPtrSexp_Type);

  /* NA types */
  PyModule_AddObject(m, "NAIntegerType", (PyObject *)&NAInteger_Type);
  PyModule_AddObject(m, "NA_Integer", NAInteger_New(1));
  PyModule_AddObject(m, "NALogicalType", (PyObject *)&NALogical_Type);
  PyModule_AddObject(m, "NA_Logical", NALogical_New(1));
  PyModule_AddObject(m, "NARealType", (PyObject *)&NAReal_Type);
  PyModule_AddObject(m, "NA_Real", NAReal_New(1));
  PyModule_AddObject(m, "NAComplexType", (PyObject *)&NAComplex_Type);
  PyModule_AddObject(m, "NA_Complex", NAComplex_New(1));
  PyModule_AddObject(m, "NACharacterType", (PyObject *)&NACharacter_Type);
  PyModule_AddObject(m, "NA_Character", NACharacter_New(1));

  /* Missing */
  if (PyType_Ready(&MissingArg_Type) < 0)
    return;
  PyModule_AddObject(m, "MissingArgType", (PyObject *)&MissingArg_Type);
  PyModule_AddObject(m, "MissingArg", MissingArg_Type_New(1));

  if (RPyExc_RuntimeError == NULL) {
    RPyExc_RuntimeError = PyErr_NewException("rpy2.rinterface.RRuntimeError", 
                                             NULL, NULL);
    if (RPyExc_RuntimeError == NULL)
      return;
  }
  
  Py_INCREF(RPyExc_RuntimeError);
  PyModule_AddObject(m, "RRuntimeError", RPyExc_RuntimeError);

  embeddedR_isInitialized = Py_False;
  Py_INCREF(Py_False);

  if (PyModule_AddObject(m, "isInitialized", embeddedR_isInitialized) < 0)
    return;

  globalEnv = (PySexpObject *)Sexp_new(&EnvironmentSexp_Type, 
                                       Py_None, Py_None);
  RPY_SEXP(globalEnv) = R_EmptyEnv;

  if (PyDict_SetItemString(d, "globalenv", (PyObject *)globalEnv) < 0)
  {
    Py_DECREF(globalEnv);
    return;
  }
  Py_DECREF(globalEnv);

  baseNameSpaceEnv = (PySexpObject*)Sexp_new(&EnvironmentSexp_Type,
                                             Py_None, Py_None);
  RPY_SEXP(baseNameSpaceEnv) = R_EmptyEnv;
  if (PyDict_SetItemString(d, "baseenv", 
                           (PyObject *)baseNameSpaceEnv) < 0)
  {
    Py_DECREF(baseNameSpaceEnv);
    return;
  }
  Py_DECREF(baseNameSpaceEnv);

  emptyEnv = (PySexpObject*)Sexp_new(&EnvironmentSexp_Type,
                                     Py_None, Py_None);
  RPY_SEXP(emptyEnv) = R_EmptyEnv;
  if (PyDict_SetItemString(d, "emptyenv", 
                           (PyObject *)emptyEnv) < 0)
  {
    Py_DECREF(emptyEnv);
    return;
  }
  Py_DECREF(emptyEnv);

  rpy_R_NilValue = (PySexpObject*)Sexp_new(&Sexp_Type,
                                           Py_None, Py_None);
  if (PyDict_SetItemString(d, "R_NilValue", (PyObject *)rpy_R_NilValue) < 0)
  {
    Py_DECREF(rpy_R_NilValue);
    return;
  }
  Py_DECREF(rpy_R_NilValue);  

  rinterface_unserialize = PyDict_GetItemString(d, "unserialize");
  return m;
}<|MERGE_RESOLUTION|>--- conflicted
+++ resolved
@@ -2978,13 +2978,10 @@
   if (PyType_Ready(&S4Sexp_Type) < 0)
     return;
   if (PyType_Ready(&LangSexp_Type) < 0)
-<<<<<<< HEAD
-    return NULL;
+    return;
   if (PyType_Ready(&ExtPtrSexp_Type) < 0)
-    return NULL;
-=======
     return;
->>>>>>> fb6443c1
+
 
   /* Required because NA types inherit from basic Python types */
   if (PyType_Ready(&PyBool_Type) < 0) {
