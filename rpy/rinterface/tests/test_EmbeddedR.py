import unittest
import pickle
import rpy2
import rpy2.rinterface as rinterface
import sys, os, subprocess, time, tempfile, io, signal, gc
<<<<<<< HEAD
=======



if sys.version_info[0] == 3:
    IS_PYTHON3 = True
else:
    from itertools import izip as zip
    range = xrange
    IS_PYTHON3 = False
>>>>>>> 2135554b

rinterface.initr()




def onlyAQUAorWindows(function):
    def res(self):
        platform = rinterface.baseenv.get('.Platform')
        platform_gui = [e for i, e in enumerate(platform.do_slot('names')) if e == 'GUI'][0]
        platform_ostype = [e for i, e in enumerate(platform.do_slot('names')) if e == 'OS.type'][0]
        if (platform_gui != 'AQUA') and (platform_ostype != 'windows'):
            self.assertTrue(False) # cannot be tested outside GUI==AQUA or OS.type==windows
            return None
        else:
            return function(self)

class CustomException(Exception):
    pass

class EmbeddedRTestCase(unittest.TestCase):


    def testConsolePrint(self):
<<<<<<< HEAD
        tmp_file = io.StringIO()
        stdout = sys.stdout
        sys.stdout = tmp_file
        try:
            rinterface.consolePrint('haha', 0)
        except Exception as e:
            sys.stdout = stdout
            raise e
        sys.stdout = stdout
        tmp_file.flush()
        tmp_file.seek(0)
        self.assertEqual('haha', ''.join(s for s in tmp_file).rstrip())
        tmp_file.close()
=======
        if sys.version_info[0] == 3:
            tmp_file = io.StringIO()
            stdout = sys.stdout
            sys.stdout = tmp_file
            try:
                rinterface.consolePrint('haha')
            except Exception as e:
                sys.stdout = stdout
                raise e
            sys.stdout = stdout
            tmp_file.flush()
            tmp_file.seek(0)
            self.assertEqual('haha', ''.join(s for s in tmp_file).rstrip())
            tmp_file.close()
        else:
            # no need to test which Python 2, only 2.7 supported
            tmp_file = tempfile.NamedTemporaryFile()
            stdout = sys.stdout
            sys.stdout = tmp_file
            try:
                rinterface.consolePrint('haha')
            except Exception as e:
                sys.stdout = stdout
                raise e
            sys.stdout = stdout
            tmp_file.flush()
            tmp_file.seek(0)
            self.assertEqual('haha', ''.join(s.decode() for s in tmp_file))
            tmp_file.close()
>>>>>>> 2135554b


    def testCallErrorWhenEndedR(self):
        if sys.version_info[0] == 2 and sys.version_info[1] < 6:
            self.assertTrue(False) # cannot be tested with Python < 2.6
            return None
        import multiprocessing
        def foo(queue):
            import rpy2.rinterface as rinterface
            rdate = rinterface.baseenv['date']
            rinterface.endr(1)
            try:
                tmp = rdate()
                res = (False, None)
            except RuntimeError as re:
                res = (True, re)
            except Exception as e:
                res = (False, e)
            queue.put(res)
        q = multiprocessing.Queue()
        p = multiprocessing.Process(target = foo, args = (q,))
        p.start()
        res = q.get()
        p.join()
        self.assertTrue(res[0])

    def testStr_typeint(self):
        t = rinterface.baseenv['letters']
        self.assertEqual('STRSXP', rinterface.str_typeint(t.typeof))
        t = rinterface.baseenv['pi']
        self.assertEqual('REALSXP', rinterface.str_typeint(t.typeof))

    def testStr_typeint_invalid(self):
        self.assertRaises(LookupError, rinterface.str_typeint, 99)

    def testGet_initoptions(self):
        options = rinterface.get_initoptions()
        self.assertEqual(len(rinterface.initoptions),
                          len(options))
        for o1, o2 in zip(rinterface.initoptions, options):
            self.assertEqual(o1, o2)
        
    def testSet_initoptions(self):
        self.assertRaises(RuntimeError, rinterface.set_initoptions, 
                          ('aa', '--verbose', '--no-save'))

    def testParse(self):
        xp = rinterface.parse("2 + 3")
        self.assertEqual(rinterface.EXPRSXP, xp.typeof)
        self.assertEqual(2.0, xp[0][1][0])
        self.assertEqual(3.0, xp[0][2][0])

    def testParseUnicode(self):
        xp = rinterface.parse(u'"\u21a7"')
        self.assertEqual(1, len(xp))
        self.assertEqual(1, len(xp[0]))

    def testRternalize(self):
        def f(x, y):
            return x[0]+y[0]
        rfun = rinterface.rternalize(f)
        res = rfun(1, 2)
        self.assertEqual(3, res[0])

    def testRternalizeNamedArgs(self):
        def f(x, y, z=None):
            if z is None:
                return x[0]+y[0]
            else:
                return z
        rfun = rinterface.rternalize(f)
        res = rfun(1, 2)
        self.assertEqual(3, res[0])
        res = rfun(1, 2, z=8)
        self.assertEqual(8, res[0])

    def testExternalPython(self):
        def f(x):
            return 3

        rpy_fun = rinterface.SexpExtPtr(f, tag = rinterface.python_type_tag)
        _python = rinterface.StrSexpVector(('.Python', ))
        res = rinterface.baseenv['.External'](_python,
                                              rpy_fun, 1)
        self.assertEqual(3, res[0])
        self.assertEqual(1, len(res))

    def testExternalPythonFromExpression(self):
        xp_name = rinterface.StrSexpVector(('expression',))
        xp = rinterface.baseenv['vector'](xp_name, 3)
        
        

    def testParseInvalidString(self):
        self.assertRaises(ValueError, rinterface.parse, 3)

    def testInterruptR(self):
        if sys.version_info[0] == 2 and sys.version_info[1] < 6:
            self.assertTrue(False) # Test unit currently requires Python >= 2.6
        rpy_code = tempfile.NamedTemporaryFile(mode = 'w', suffix = '.py',
                                               delete = False)
        rpy2_path = os.path.dirname(rpy2.__path__[0])

        rpy_code_str = """
import sys
sys.path.insert(0, '%s')
import rpy2.rinterface as ri

ri.initr()
def f(x, i):
  pass
ri.set_writeconsoleex(f)
rcode = "i <- 0; "
rcode += "while(TRUE) { "
rcode += "i <- i+1; "
rcode += "Sys.sleep(0.01); "
rcode += "}"
try:
  ri.baseenv['eval'](ri.parse(rcode))
except Exception as e:
  sys.exit(0)
  """ %(rpy2_path)

        rpy_code.write(rpy_code_str)
        rpy_code.close()
        child_proc = subprocess.Popen((sys.executable, rpy_code.name))
        time.sleep(1)  # required for the SIGINT to function
        # (appears like a bug w/ subprocess)
        # (the exact sleep time migth be machine dependent :( )
        child_proc.send_signal(signal.SIGINT)
        time.sleep(1)  # required for the SIGINT to function
        ret_code = child_proc.poll()
        self.assertFalse(ret_code is None) # Interruption failed

    def testRpyMemory(self):
        x = rinterface.SexpVector(range(10), rinterface.INTSXP)
        y = rinterface.SexpVector(range(10), rinterface.INTSXP)
        x_rid = x.rid
        self.assertTrue(x_rid in set(z[0] for z in rinterface.protected_rids()))
        del(x)
        gc.collect(); gc.collect()
        self.assertFalse(x_rid in set(z[0] for z in rinterface.protected_rids()))

class CallbacksTestCase(unittest.TestCase):
    def tearDown(self):
        rinterface.set_writeconsoleex(rinterface.consolePrint)
        rinterface.set_readconsole(rinterface.consoleRead)
        rinterface.set_readconsole(rinterface.consoleFlush)
        rinterface.set_choosefile(rinterface.chooseFile)
        sys.last_value = None

    def testSetWriteConsoleEx(self):
        buf = []
        def f(x, i):
            buf.append(x)

        rinterface.set_writeconsoleex(f)
        self.assertEqual(rinterface.get_writeconsoleex(), f)
        code = rinterface.SexpVector(["3", ], rinterface.STRSXP)
        rinterface.baseenv["print"](code)
        self.assertEqual('[1] "3"\n', str.join('', buf))

    def testWriteConsoleExWithError(self):
        def f(x, i):
            raise CustomException("Doesn't work.")
        rinterface.set_writeconsoleex(f)

        tmp_file = tempfile.NamedTemporaryFile()
        stderr = sys.stderr
        sys.stderr = tmp_file
        try:
            code = rinterface.SexpVector(["3", ], rinterface.STRSXP)
            rinterface.baseenv["print"](code)
        except Exception as e:
            sys.stderr = stderr
            raise e
        sys.stderr = stderr
        tmp_file.flush()
        tmp_file.seek(0)
        self.assertEqual("Doesn't work.", str(sys.last_value))
        #errorstring = ''.join(tmp_file.readlines())
        #self.assertTrue(errorstring.startswith('Traceback'))
        #tmp_file.close()

    @onlyAQUAorWindows
    def testSetFlushConsole(self):
        flush = {'count': 0}
        def f():
            flush['count'] = flush['count'] + 1

        rinterface.set_flushconsole(f)
        self.assertEqual(rinterface.get_flushconsole(), f)
        rinterface.baseenv.get("flush.console")()
        self.assertEqual(1, flush['count'])
        rinterface.set_writeconsoleex(rinterface.consoleFlush)

    @onlyAQUAorWindows
    def testFlushConsoleWithError(self):
        def f(prompt):
            raise Exception("Doesn't work.")
        rinterface.set_flushconsole(f)

        tmp_file = tempfile.NamedTemporaryFile()
        stderr = sys.stderr
        sys.stderr = tmp_file
        try:
            res = rinterface.baseenv.get("flush.console")()
        except Exception as e:
            sys.stderr = stderr
            raise e
        sys.stderr = stderr
        tmp_file.flush()
        tmp_file.seek(0)
        self.assertEqual("Doesn't work.", str(sys.last_value))
        #errorstring = ''.join(tmp_file.readlines())
        #self.assertTrue(errorstring.startswith('Traceback'))
        #tmp_file.close()

    def testSetReadConsole(self):
        yes = "yes\n"
        def sayyes(prompt):
            return yes
        rinterface.set_readconsole(sayyes)
        self.assertEqual(rinterface.get_readconsole(), sayyes)
        res = rinterface.baseenv["readline"]()
        self.assertEqual(yes.strip(), res[0])
        rinterface.set_readconsole(rinterface.consoleRead)

    def testReadConsoleWithError(self):
        def f(prompt):
            raise Exception("Doesn't work.")
        rinterface.set_readconsole(f)

        tmp_file = tempfile.NamedTemporaryFile()

        stderr = sys.stderr
        sys.stderr = tmp_file
        try:
            res = rinterface.baseenv["readline"]()
        except Exception as e:
            sys.stderr = stderr
            raise e
        sys.stderr = stderr
        tmp_file.flush()
        tmp_file.seek(0)
        self.assertEqual("Doesn't work.", str(sys.last_value))
        #errorstring = ''.join(tmp_file.readlines())
        #self.assertTrue(errorstring.startswith('Traceback'))
        #tmp_file.close()
        
    def testSetShowMessage(self):
        def f(message):
            return "foo"
        rinterface.set_showmessage(f)
        #FIXME: incomplete test

    def testShowMessageWithError(self):
        def f(prompt):
            raise Exception("Doesn't work.")
        rinterface.set_showmessage(f)
        #FIXME: incomplete test

    def testSetChooseFile(self):
        me = "me"
        def chooseMe(prompt):
            return me
        rinterface.set_choosefile(chooseMe)
        self.assertEqual(rinterface.get_choosefile(), chooseMe)
        res = rinterface.baseenv["file.choose"]()
        self.assertEqual(me, res[0])
        rinterface.set_choosefile(rinterface.chooseFile)

    def testChooseFileWithError(self):
        def noconsole(x, i):
            pass
        rinterface.set_writeconsoleex(noconsole) # reverted by the tearDown method
        def f(prompt):
            raise Exception("Doesn't work.")
        rinterface.set_choosefile(f)

        tmp_file = tempfile.NamedTemporaryFile()
        stderr = sys.stderr
        sys.stderr = tmp_file
        try:
            res = rinterface.baseenv["file.choose"]()
        except rinterface.RRuntimeError:
            pass
        except Exception as e:
            sys.stderr = stderr
            raise e
        sys.stderr = stderr
        tmp_file.flush()
        tmp_file.seek(0)
        self.assertEqual("Doesn't work.", str(sys.last_value))
        #errorstring = ''.join(tmp_file.readlines())
        #self.assertTrue(errorstring.startswith('Traceback'))
        #tmp_file.close()

    def testSetShowFiles(self):
        sf = []
        def f(fileheaders, wtitle, fdel, pager):
            sf.append(wtitle)
            for tf in fileheaders:
                sf.append(tf)

        rinterface.set_showfiles(f)
        file_path = rinterface.baseenv["file.path"]
        r_home = rinterface.baseenv["R.home"]
        filename = file_path(r_home(rinterface.StrSexpVector(("doc", ))), 
                             rinterface.StrSexpVector(("COPYRIGHTS", )))
        res = rinterface.baseenv["file.show"](filename)
        self.assertEqual(filename[0], sf[1][1])
        self.assertEqual('R Information', sf[0])

    def testShowFilesWithError(self):
        def f(fileheaders, wtitle, fdel, pager):
            raise Exception("Doesn't work.")

        rinterface.set_showfiles(f)
        file_path = rinterface.baseenv["file.path"]
        r_home = rinterface.baseenv["R.home"]
        filename = file_path(r_home(rinterface.StrSexpVector(("doc", ))), 
                             rinterface.StrSexpVector(("COPYRIGHTS", )))

        tmp_file = tempfile.NamedTemporaryFile()
        stderr = sys.stderr
        sys.stderr = tmp_file
        try:
            res = rinterface.baseenv["file.show"](filename)
        except rinterface.RRuntimeError:
            pass
        except Exception as e:
            sys.stderr = stderr
            raise e
        sys.stderr = stderr
        tmp_file.flush()
        tmp_file.seek(0)
        self.assertEqual("Doesn't work.", str(sys.last_value))
        #errorstring = ''.join(tmp_file.readlines())
        #self.assertTrue(errorstring.startswith('Traceback'))
        #tmp_file.close()

    def testSetCleanUp(self):
        orig_cleanup = rinterface.get_cleanup()
        def f(saveact, status, runlast):
            return False
        rinterface.set_cleanup(f)
        rinterface.set_cleanup(orig_cleanup)

    def testCleanUp(self):
        orig_cleanup = rinterface.get_cleanup()
        def f(saveact, status, runlast):
            return None
        r_quit = rinterface.baseenv['q']
        rinterface.set_cleanup(f)        
        self.assertRaises(rinterface.RRuntimeError, r_quit)
        rinterface.set_cleanup(orig_cleanup)


class ObjectDispatchTestCase(unittest.TestCase):
    def testObjectDispatchLang(self):
        formula = rinterface.globalenv.get('formula')
        obj = formula(rinterface.StrSexpVector(['y ~ x', ]))
        self.assertTrue(isinstance(obj, rinterface.SexpVector))
        self.assertEqual(rinterface.LANGSXP, obj.typeof)

    def testObjectDispatchVector(self):
        letters = rinterface.globalenv.get('letters')
        self.assertTrue(isinstance(letters, rinterface.SexpVector))

    def testObjectDispatchClosure(self):
        #import pdb; pdb.set_trace()
        help = rinterface.globalenv.get('sum')
        self.assertTrue(isinstance(help, rinterface.SexpClosure))

    def testObjectDispatchRawVector(self):
        raw = rinterface.baseenv.get('raw')
        #rawvec = raw(rinterface.IntSexpVector((10, )))
        #self.assertEqual(rinterface.RAWSXP, rawvec.typeof)

class SerializeTestCase(unittest.TestCase):
    def testUnserialize(self):
        x = rinterface.IntSexpVector([1,2,3])
        x_serialized = x.__getstate__()
        x_again = rinterface.unserialize(x_serialized, x.typeof)
        identical = rinterface.baseenv["identical"]
        self.assertFalse(x.rsame(x_again))
        self.assertTrue(identical(x, x_again)[0])

    def testPickle(self):
        x = rinterface.IntSexpVector([1,2,3])
        f = tempfile.NamedTemporaryFile()
        pickle.dump(x, f)
        f.flush()
        f.seek(0)
        x_again = pickle.load(f)
        f.close()
        identical = rinterface.baseenv["identical"]
        self.assertTrue(identical(x, x_again)[0])
                     
def suite():
    suite = unittest.TestLoader().loadTestsFromTestCase(EmbeddedRTestCase)
    suite.addTest(unittest.TestLoader().loadTestsFromTestCase(CallbacksTestCase))
    suite.addTest(unittest.TestLoader().loadTestsFromTestCase(ObjectDispatchTestCase))
    return suite

if __name__ == '__main__':
    tr = unittest.TextTestRunner(verbosity = 2)
    tr.run(suite())
    <|MERGE_RESOLUTION|>--- conflicted
+++ resolved
@@ -3,18 +3,6 @@
 import rpy2
 import rpy2.rinterface as rinterface
 import sys, os, subprocess, time, tempfile, io, signal, gc
-<<<<<<< HEAD
-=======
-
-
-
-if sys.version_info[0] == 3:
-    IS_PYTHON3 = True
-else:
-    from itertools import izip as zip
-    range = xrange
-    IS_PYTHON3 = False
->>>>>>> 2135554b
 
 rinterface.initr()
 
@@ -39,52 +27,17 @@
 
 
     def testConsolePrint(self):
-<<<<<<< HEAD
         tmp_file = io.StringIO()
         stdout = sys.stdout
         sys.stdout = tmp_file
         try:
             rinterface.consolePrint('haha', 0)
-        except Exception as e:
+        finally:
             sys.stdout = stdout
-            raise e
-        sys.stdout = stdout
         tmp_file.flush()
         tmp_file.seek(0)
         self.assertEqual('haha', ''.join(s for s in tmp_file).rstrip())
         tmp_file.close()
-=======
-        if sys.version_info[0] == 3:
-            tmp_file = io.StringIO()
-            stdout = sys.stdout
-            sys.stdout = tmp_file
-            try:
-                rinterface.consolePrint('haha')
-            except Exception as e:
-                sys.stdout = stdout
-                raise e
-            sys.stdout = stdout
-            tmp_file.flush()
-            tmp_file.seek(0)
-            self.assertEqual('haha', ''.join(s for s in tmp_file).rstrip())
-            tmp_file.close()
-        else:
-            # no need to test which Python 2, only 2.7 supported
-            tmp_file = tempfile.NamedTemporaryFile()
-            stdout = sys.stdout
-            sys.stdout = tmp_file
-            try:
-                rinterface.consolePrint('haha')
-            except Exception as e:
-                sys.stdout = stdout
-                raise e
-            sys.stdout = stdout
-            tmp_file.flush()
-            tmp_file.seek(0)
-            self.assertEqual('haha', ''.join(s.decode() for s in tmp_file))
-            tmp_file.close()
->>>>>>> 2135554b
-
 
     def testCallErrorWhenEndedR(self):
         if sys.version_info[0] == 2 and sys.version_info[1] < 6:
