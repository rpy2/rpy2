--- conflicted
+++ resolved
@@ -322,17 +322,10 @@
   return result;
 }
 
-<<<<<<< HEAD
-static PyObject* writeConsoleCallback = NULL;
-
-static PyObject* EmbeddedR_setWriteConsole(PyObject *self,
-                                           PyObject *args)
-=======
 static PyObject* writeConsoleCallbackEx = NULL;
 
 static PyObject* EmbeddedR_setWriteConsoleEx(PyObject *self,
 					     PyObject *args)
->>>>>>> 6112c27b
 {
   PyObject *res = EmbeddedR_setAnyCallback(self, args, &writeConsoleCallbackEx);
   return res;
@@ -1327,12 +1320,8 @@
   ptr_R_CleanUp = EmbeddedR_CleanUp;
   /* Redirect R console output */
   ptr_R_ShowMessage = EmbeddedR_ShowMessage;
-<<<<<<< HEAD
-  ptr_R_WriteConsole = NULL;
-=======
   ptr_R_WriteConsole = NULL; /* must be set to null for 
 				WriteConsolEx to be used*/
->>>>>>> 6112c27b
   ptr_R_WriteConsoleEx = EmbeddedR_WriteConsoleEx;
   ptr_R_FlushConsole = EmbeddedR_FlushConsole;
   /* ensure that stderr and stdout are pointing the console */
@@ -3138,13 +3127,6 @@
    EmbeddedR_end_doc},
   {"set_interactive",   (PyCFunction)EmbeddedR_setinteractive,  METH_O,
    EmbeddedR_setinteractive_doc},
-<<<<<<< HEAD
-  {"set_writeconsole",   (PyCFunction)EmbeddedR_setWriteConsole,  METH_VARARGS,
-   EmbeddedR_setWriteConsole_doc},
-  {"get_writeconsole",   (PyCFunction)EmbeddedR_getWriteConsole,  METH_VARARGS,
-   EmbeddedR_getWriteConsole_doc},
-=======
->>>>>>> 6112c27b
   {"set_writeconsoleex",   (PyCFunction)EmbeddedR_setWriteConsoleEx,  METH_VARARGS,
    EmbeddedR_setWriteConsoleEx_doc},
   {"get_writeconsoleex",   (PyCFunction)EmbeddedR_getWriteConsoleEx,  METH_VARARGS,
