<<<<<<< HEAD
=======
import sys
if sys.version_info[0] == 2:
    range = xrange
    from itertools import izip as zip
>>>>>>> 2135554b
import rpy2.rlike.indexing as rli

class OrdDict(dict):
    """ Implements the Ordered Dict API defined in PEP 372.
    When `odict` becomes part of collections, this class 
    should inherit from it rather than from `dict`.

    This class differs a little from the Ordered Dict
    proposed in PEP 372 by the fact that:
    not all elements have to be named. None as a key value means
    an absence of name for the element.

    """

    def __init__(self, c=[]):

        if isinstance(c, TaggedList) or isinstance(c, OrdDict):
            c = c.items()
        elif isinstance(c, dict):
            #FIXME: allow instance from OrdDict ?
            raise ValueError('A regular dictionnary does not ' +\
                             'conserve the order of its keys.')

        super(OrdDict, self).__init__()
        self.__l = []
        l = self.__l

        for k,v in c:
            self[k] = v

    def __copy__(self):
        cp = OrdDict(c = tuple(self.items()))
        return cp
        
    def __cmp__(self, o):
        raise(Exception("Not yet implemented."))

    def __eq__(self):
        raise(Exception("Not yet implemented."))
        
    def __getitem__(self, key):
        if key is None:
            raise ValueError("Unnamed items cannot be retrieved by key.")
        i = super(OrdDict, self).__getitem__(key)
        return self.__l[i][1]

    def __iter__(self):
        l = self.__l
        for e in l:
            k = e[0]
            if k is None:
                continue
            else:
                yield k

    def __len__(self):
        return len(self.__l)

    def __ne__(self):
        raise(Exception("Not yet implemented."))

    def __repr__(self):
        s = 'o{'
        for k,v in self.items():
            s += "'" + str(k) + "': " + str(v) + ", "
        s += '}'
        return s

    def __reversed__(self):
        raise(Exception("Not yet implemented."))

    def __setitem__(self, key, value):
        """ Replace the element if the key is known, 
        and conserve its rank in the list, or append
        it if unknown. """

        if key is None:
            self.__l.append((key, value))
            return

        if key in self:
            i = self.index(key)
            self.__l[i] = (key, value)
        else:
            self.__l.append((key, value))
            super(OrdDict, self).__setitem__(key, len(self.__l)-1)
            
    def byindex(self, i):
        """ Fetch a value by index (rank), rather than by key."""
        return self.__l[i]

    def index(self, k):
        """ Return the index (rank) for the key 'k' """
        return super(OrdDict, self).__getitem__(k)

    def items(self):
        """ Return an ordered list of all key/value pairs """
        res = [self.byindex(i) for i in range(len(self.__l))]
        return tuple(res)

    def get(self, k, d = None):
        """ OD.get(k[,d]) -> OD[k] if k in OD, else d.  d defaults to None """
        try:
            res = self[k]
        except KeyError as ke:
            res = d
        return res

    def items(self):
        """ OD.items() -> an iterator over the (key, value) items of D """
        return iter(self.__l)

    def keys(self):
        """ """
        return tuple([x[0] for x in self.__l])

    def reverse(self):
        """ Reverse the order of the elements in-place (no copy)."""
        l = self.__l
        n = len(self.__l)
        for i in range(n//2):
            tmp = l[i]
            l[i] = l[n-i-1]
            kv = l[i]
            if kv is not None:
                super(OrdDict, self).__setitem__(kv[0], i)
            l[n-i-1] = tmp
            kv = tmp
            if kv is not None:
                super(OrdDict, self).__setitem__(kv[0], n-i-1)
            

    def sort(self, cmp=None, key=None, reverse=False):
        raise(Exception("Not yet implemented."))

    
class TaggedList(list):
    """ A list for which each item has a 'tag'. 

    :param l: list
    :param tag: optional sequence of tags

    """

    def __add__(self, tl):
        try:
            tags = tl.tags
        except AttributeError as ae:
            raise ValueError('Can only concatenate TaggedLists.')
        res = TaggedList(list(self) + list(tl),
                         tags = self.tags + tl.tags)
        return res

    def __delitem__(self, y):
        super(TaggedList, self).__delitem__(y)
        self.__tags.__delitem__(y)

    def __delslice__(self, i, j):
        super(TaggedList, self).__delslice__(i, j)
        self.__tags.__delslice__(i, j)

    def __iadd__(self, y):
        super(TaggedList, self).__iadd__(y)
        if isinstance(y, TaggedList):
            self.__tags.__iadd__(y.tags)
        else:
            self.__tags.__iadd__([None, ] * len(y))
        return self

    def __imul__(self, y):
        restags = self.__tags.__imul__(y)
        resitems = super(TaggedList, self).__imul__(y)
        return self

    @staticmethod
    def from_items(tagval):
        res = TaggedList([])
        for k,v in tagval.items():
            res.append(v, tag=k)
        return res
    
    def __init__(self, seq, tags = None):
        super(TaggedList, self).__init__(seq)
        if tags is None:
            tags = [None, ] * len(seq)
        if len(tags) != len(seq):
            raise ValueError("There must be as many tags as seq")
        self.__tags = list(tags)

    def __setslice__(self, i, j, y):
        super(TaggedList, self).__setslice__(i, j, y)
        #FIXME: handle TaggedList ?
        #self.__tags.__setslice__(i, j, [None, ])

    def append(self, obj, tag = None):
        """ Append an object to the list
        :param obj: object
        :param tag: object
        """
        super(TaggedList, self).append(obj)
        self.__tags.append(tag)

    def extend(self, iterable):
        """ Extend the list with an iterable object.

        :param iterable: iterable object
        """

        if isinstance(iterable, TaggedList):
            itertags = iterable.itertags()
        else:
            itertags = [None, ] * len(iterable)

        for tag, item in zip(itertags, iterable):
            self.append(item, tag=tag)


    def insert(self, index, obj, tag=None):
        """
        Insert an object in the list

        :param index: integer
        :param obj: object
        :param tag: object

        """
        super(TaggedList, self).insert(index, obj)
        self.__tags.insert(index, tag)

    def items(self):
        """
        Return a tuple of all pairs (tag, item).

        :rtype: tuple of 2-element tuples (tag, item)
        """

        res = [(tag, item) for tag, item in zip(self.__tags, self)]
        return tuple(res)

    def iterontag(self, tag):
        """
        iterate on items marked with one given tag.
        
        :param tag: object
        """

        i = 0
        for onetag in self.__tags:
            if tag == onetag:
                yield self[i]
            i += 1

    def items(self):
        """ OD.items() -> an iterator over the (key, value) items of D """
        for tag, item in zip(self.__tags, self):
            yield (tag, item)
        
    def itertags(self):
        """
        iterate on tags.
        
        :rtype: iterator
        """
        for tag in self.__tags:
            yield tag

    def pop(self, index=None):
        """
        Pop the item at a given index out of the list

        :param index: integer
        
        """
        if index is None:
            index = len(self) - 1
        
        res = super(TaggedList, self).pop(index)
        self.__tags.pop(index)
        return res

    def remove(self, value):
        """ 
        Remove a given value from the list.
        
        :param value: object
        
        """
        found = False
        for i in range(len(self)):
            if self[i] == value:
                found = True
                break
        if found:
            self.pop(i)

    def reverse(self):
        """ Reverse the order of the elements in the list. """
        super(TaggedList, self).reverse()
        self.__tags.reverse()

    def sort(self, reverse = False):
        """ 
        Sort in place
        """
        o = rli.order(self, reverse = reverse)
        super(TaggedList, self).sort(reverse = reverse)
        self.__tags = [self.__tags[i] for i in o]

    def __get_tags(self):
        return tuple(self.__tags)

    def __set_tags(self, tags):
        if len(tags) == len(self.__tags):
            self.__tags = tuple(tags)
        else:
            raise ValueError("The new list of tags should have the same length as the old one")
    tags = property(__get_tags, __set_tags)
        
    def settag(self, i, t):
        """
        Set tag 't' for item 'i'.
        
        :param i: integer (index)

        :param t: object (tag)
        """
        self.__tags[i] = t


# class DataFrame(ArgsDict):

#     def __init__(self, s):
#         super(ArgsDict, self).__init__(s)
        
#         if len(self) > 0:
#             nrows = len(self[0])
#             for i, v in enumerate(self):
#                 if len(v) != nrows:
#                     raise ValueError("Expected length %i for element %i" 
#                                      %(nrows, i))
                <|MERGE_RESOLUTION|>--- conflicted
+++ resolved
@@ -1,10 +1,7 @@
-<<<<<<< HEAD
-=======
 import sys
 if sys.version_info[0] == 2:
     range = xrange
     from itertools import izip as zip
->>>>>>> 2135554b
 import rpy2.rlike.indexing as rli
 
 class OrdDict(dict):
