import unittest
<<<<<<< HEAD

from . import test_container
from . import test_functional
from . import test_indexing

def suite():
    suite_container = test_container.suite()
    suite_functional = test_functional.suite()
    suite_indexing = test_indexing.suite()
    alltests = unittest.TestSuite([suite_container,
                                   suite_functional,
                                   suite_indexing])
    return alltests
=======
from os.path import dirname
>>>>>>> 2135554b

def main():
    tr = unittest.TextTestRunner(verbosity = 2)
    suite = unittest.defaultTestLoader.discover(dirname(__file__))
    tr.run(suite)

if __name__ == '__main__':
    main()<|MERGE_RESOLUTION|>--- conflicted
+++ resolved
@@ -1,21 +1,5 @@
 import unittest
-<<<<<<< HEAD
-
-from . import test_container
-from . import test_functional
-from . import test_indexing
-
-def suite():
-    suite_container = test_container.suite()
-    suite_functional = test_functional.suite()
-    suite_indexing = test_indexing.suite()
-    alltests = unittest.TestSuite([suite_container,
-                                   suite_functional,
-                                   suite_indexing])
-    return alltests
-=======
 from os.path import dirname
->>>>>>> 2135554b
 
 def main():
     tr = unittest.TextTestRunner(verbosity = 2)
