--- conflicted
+++ resolved
@@ -23,11 +23,7 @@
 from rpy2.robjects.environments import Environment
 from rpy2.robjects.methods import RS4
 
-<<<<<<< HEAD
-
-=======
 from . import conversion
->>>>>>> 2135554b
 
 from rpy2.rinterface import Sexp, SexpVector, SexpClosure, SexpEnvironment, SexpS4, SexpExtPtr
 _globalenv = rinterface.globalenv
@@ -152,13 +148,8 @@
         res = rinterface.SexpVector([o, ], rinterface.REALSXP)
     elif isinstance(o, py3bytes):
         res = rinterface.SexpVector([o, ], rinterface.STRSXP)
-<<<<<<< HEAD
     elif isinstance(o, bytes):
         res = rinterface.SexpVector([o, ], rinterface.RAWSXP)
-=======
-    elif isinstance(o, py3str):
-        res = rinterface.SexpVector([o, ], rinterface.STRSXP)
->>>>>>> 2135554b
     elif isinstance(o, list):
         res = r.list(*[conversion.ri2ro(conversion.py2ri(x)) for x in o])
     elif isinstance(o, complex):
