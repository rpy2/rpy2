--- conflicted
+++ resolved
@@ -23,8 +23,6 @@
 
     def tearDown(self):
         rpyn.deactivate()
-<<<<<<< HEAD
-=======
 
     def testActivate(self):
         # setUp method has already activated numpy converter
@@ -41,7 +39,6 @@
         self.assertNotEqual(rpyn.numpy2ri, robjects.conversion.py2ri)
         rpyn.deactivate()
         self.assertNotEqual(rpyn.numpy2ri, robjects.conversion.py2ri)
->>>>>>> 2135554b
 
     def checkHomogeneous(self, obj, mode, storage_mode):
         converted = robjects.conversion.py2ri(obj)
