import unittest
import rpy2.robjects as robjects
rinterface = robjects.rinterface
import array

import sys
if sys.version_info[0] == 2:
    py3str = unicode
    py3bytes = str
else:
    py3str = str
    py3bytes = bytes

class RInstanceTestCase(unittest.TestCase):


    def tearDow(self):
        robjects.r._dotter = False


    def testGetItem(self):
        letters_R = robjects.r["letters"]
        self.assertTrue(isinstance(letters_R, robjects.Vector))
        letters = (('a', 0), ('b', 1), ('c', 2), ('x', 23), ('y', 24), ('z', 25))
        for l, i in letters:
            self.assertTrue(letters_R[i] == l)
        
        as_list_R = robjects.r["as.list"]
        seq_R = robjects.r["seq"]
        
        mySeq = seq_R(0, 10)
        
        myList = as_list_R(mySeq)
        
        for i, li in enumerate(myList):
            self.assertEqual(i, myList[i][0])

    def testEval(self):
        # vector long enough to span across more than one line
        x = robjects.baseenv['seq'](1, 50, 2)
        res = robjects.r('sum(%s)' %x.r_repr())
        self.assertEqual(625, res[0])
        
class MappingTestCase(unittest.TestCase):

    def testMapperR2Python_string(self):
        sexp = rinterface.globalenv.get("letters")
        ob = robjects.default_ri2ro(sexp)
        self.assertTrue(isinstance(ob, 
                                   robjects.Vector))

    def testMapperR2Python_boolean(self):
        sexp = rinterface.globalenv.get("T")
        ob = robjects.default_ri2ro(sexp)
        self.assertTrue(isinstance(ob, 
                                   robjects.Vector))

    def testMapperR2Python_function(self):
        sexp = rinterface.globalenv.get("plot")
        ob = robjects.default_ri2ro(sexp)
        self.assertTrue(isinstance(ob, 
                                   robjects.Function))

    def testMapperR2Python_environment(self):
        sexp = rinterface.globalenv.get(".GlobalEnv")
        self.assertTrue(isinstance(robjects.default_ri2ro(sexp), 
                                   robjects.Environment))

    def testMapperR2Python_s4(self):
        robjects.r('setClass("A", representation(x="integer"))')
        classname = rinterface.StrSexpVector(["A", ])
        one = rinterface.IntSexpVector([1, ])
        sexp = rinterface.globalenv.get("new")(classname, 
                                               x=one)
        self.assertTrue(isinstance(robjects.default_ri2ro(sexp), 
                                   robjects.RS4))

    def testMapperPy2R_integer(self):
        py = 1
        rob = robjects.default_py2ro(py)
        self.assertTrue(isinstance(rob, robjects.Vector))
        self.assertEqual(rinterface.INTSXP, rob.typeof)

    def testMapperPy2R_boolean(self):        
        py = True
        rob = robjects.default_py2ro(py)
        self.assertTrue(isinstance(rob, robjects.Vector))
        self.assertEqual(rinterface.LGLSXP, rob.typeof)

    def testMapperPy2R_py3bytes(self):        
        py = b'houba'
        rob = robjects.default_py2ro(py)
        self.assertTrue(isinstance(rob, robjects.Vector))
        self.assertEqual(rinterface.STRSXP, rob.typeof)

<<<<<<< HEAD
    def testMapperPy2R_bytes(self):        
        py = b'houba'
        self.assertTrue(isinstance(py, bytes))
=======
    def testMapperPy2R_py3str(self):        
        py = u'houba'
        self.assertTrue(isinstance(py, py3str))
>>>>>>> 2135554b
        rob = robjects.default_py2ro(py)
        self.assertTrue(isinstance(rob, robjects.Vector))
        self.assertEqual(rinterface.RAWSXP, rob.typeof)
        #FIXME: more tests

    def testMapperPy2R_float(self):
        py = 1.0
        rob = robjects.default_py2ro(py)
        self.assertTrue(isinstance(rob, robjects.Vector))
        self.assertEqual(rinterface.REALSXP, rob.typeof)

    def testMapperPy2R_complex(self):
        py = 1.0 + 2j
        rob = robjects.default_py2ro(py)
        self.assertTrue(isinstance(rob, robjects.Vector))
        self.assertEqual(rinterface.CPLXSXP, rob.typeof)


    def testOverride_ri2ro(self):
        class Density(object):
            def __init__(self, x):
                self._x = x

        def f(obj):
            pyobj = robjects.default_ri2ro(obj)
            inherits = rinterface.baseenv["inherits"]
            classname = rinterface.SexpVector(["density", ], 
                                              rinterface.STRSXP)
            if inherits(pyobj, classname)[0]:
                pyobj = Density(pyobj)
            return pyobj
        robjects.conversion.ri2ro = f
        x = robjects.r.rnorm(100)
        d = robjects.r.density(x)

        self.assertTrue(isinstance(d, Density))

def suite():
    suite = unittest.TestLoader().loadTestsFromTestCase(RInstanceTestCase)
    suite.addTest(unittest.TestLoader().loadTestsFromTestCase(MappingTestCase))
    return suite

if __name__ == '__main__':
     unittest.main()<|MERGE_RESOLUTION|>--- conflicted
+++ resolved
@@ -93,15 +93,9 @@
         self.assertTrue(isinstance(rob, robjects.Vector))
         self.assertEqual(rinterface.STRSXP, rob.typeof)
 
-<<<<<<< HEAD
     def testMapperPy2R_bytes(self):        
         py = b'houba'
         self.assertTrue(isinstance(py, bytes))
-=======
-    def testMapperPy2R_py3str(self):        
-        py = u'houba'
-        self.assertTrue(isinstance(py, py3str))
->>>>>>> 2135554b
         rob = robjects.default_py2ro(py)
         self.assertTrue(isinstance(rob, robjects.Vector))
         self.assertEqual(rinterface.RAWSXP, rob.typeof)
