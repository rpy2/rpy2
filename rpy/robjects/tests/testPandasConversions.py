import unittest
import rpy2.robjects as robjects
import rpy2.rinterface as rinterface

from collections import OrderedDict
from datetime import datetime

has_pandas = True
try:
    import pandas
    import numpy
<<<<<<< HEAD
    has_pandas = True
=======
    import rpy2.robjects.pandas2ri as rpyp
>>>>>>> 1be8969c
except:
    has_pandas = False

if has_pandas:
    import rpy2.robjects.pandas2ri as rpyp

@unittest.skipUnless(has_pandas, "pandas is not available in python")
class PandasConversionsTestCase(unittest.TestCase):

    def testActivate(self):
        self.assertNotEqual(rpyp.pandas2ri, robjects.conversion.py2ri)
        rpyp.activate()
        self.assertEqual(rpyp.pandas2ri, robjects.conversion.py2ri)
        rpyp.deactivate()
        self.assertNotEqual(rpyp.pandas2ri, robjects.conversion.py2ri)

    def testDataFrame(self):
        l = (('b', numpy.array([True, False, True], dtype=numpy.bool_)),
             ('i', numpy.array([1, 2, 3], dtype="i")),
             ('f', numpy.array([1, 2, 3], dtype="f")),
             ('s', numpy.array(["a", "b", "c"], dtype="S")),
             ('u', numpy.array([u"a", u"b", u"c"], dtype="U")),
             ('dates', [datetime(2012, 5, 2), 
                        datetime(2012, 6, 3), 
                        datetime(2012, 7, 1)]))
        od = OrderedDict(l)
        pd_df = pandas.core.frame.DataFrame(od)
        rp_df = rpyp.pandas2ri(pd_df)
        self.assertEqual(pd_df.shape[0], rp_df.nrow)
        self.assertEqual(pd_df.shape[1], rp_df.ncol)

    def testSeries(self):
        Series = pandas.core.series.Series
        s = Series(numpy.random.randn(5), index=['a', 'b', 'c', 'd', 'e'])
        rp_s = rpyp.pandas2ri(s)
        self.assertEqual(rinterface.SexpVector, type(rp_s))

    def testRepr(self):
        # this should go to testVector, with other tests for repr()
        l = (('b', numpy.array([True, False, True], dtype=numpy.bool_)),
             ('i', numpy.array([1, 2, 3], dtype="i")),
             ('f', numpy.array([1, 2, 3], dtype="f")),
             ('s', numpy.array(["a", "b", "c"], dtype="S")),
             ('u', numpy.array([u"a", u"b", u"c"], dtype="U")))
        od = OrderedDict(l)
        pd_df = pandas.core.frame.DataFrame(od)
        rp_df = rpyp.pandas2ri(pd_df)
        s = repr(rp_df) # used to fail with a TypeError
        s = s.split('\n')
        self.assertEqual('[Array, Array, Array, FactorV..., FactorV...]', s[1].strip())

    @unittest.expectedFailure
    def testPandas2ri(self):
        rdataf = robjects.r('data.frame(a=1:2, b=I(c("a", "b")), c=c("a", "b"))')
        pandas_df = rpyp.ri2pandas(rdataf)
        self.assertIsInstance(pandas_df, pandas.DataFrame)
        self.assertEquals(('a', 'b', 'c'), tuple(pandas_df.keys()))
        self.assertEquals(pandas_df['a'].dtype, numpy.dtype('int32'))
        self.assertEquals(pandas_df['b'].dtype, numpy.dtype('O'))
        self.assertEquals(pandas_df['c'].dtype, numpy.dtype('O'))

def suite():
    if has_pandas:
        return unittest.TestLoader().loadTestsFromTestCase(PandasConversionsTestCase)
    else:
        return unittest.TestLoader().loadTestsFromTestCase(MissingPandasDummyTestCase)

if __name__ == '__main__':
    unittest.main(defaultTest='suite')
<|MERGE_RESOLUTION|>--- conflicted
+++ resolved
@@ -9,11 +9,7 @@
 try:
     import pandas
     import numpy
-<<<<<<< HEAD
     has_pandas = True
-=======
-    import rpy2.robjects.pandas2ri as rpyp
->>>>>>> 1be8969c
 except:
     has_pandas = False
 
