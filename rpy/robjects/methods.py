--- conflicted
+++ resolved
@@ -1,12 +1,7 @@
 from rpy2.robjects.robject import RObjectMixin
 import rpy2.rinterface as rinterface
 from rpy2.rinterface import StrSexpVector
-<<<<<<< HEAD
-from rpy2.robjects import help as rhelp
-
-=======
 from . import help as rhelp
->>>>>>> 2135554b
 from . import conversion
 
 getmethod = rinterface.baseenv.get("getMethod")
