--- conflicted
+++ resolved
@@ -7,15 +7,9 @@
 
 #from rpy2.robjects.vectors import DataFrame, Vector, ListVector
 
-<<<<<<< HEAD
-original_py2ri = conversion.py2ri
-original_ri2ro = conversion.ri2ro
-original_py2ro = conversion.py2ro
-=======
 original_py2ri = None
 original_ri2ro = None
 original_py2ro = None 
->>>>>>> 2135554b
 
 # The possible kind codes are listed at
 #   http://numpy.scipy.org/array_interface.shtml
@@ -123,15 +117,11 @@
 
 
 def activate():
-<<<<<<< HEAD
-=======
     global original_py2ri, original_ri2ro, original_py2ro
-
     # If module is already activated, there is nothing to do
     if original_py2ri: 
         return
 
->>>>>>> 2135554b
     original_py2ri = conversion.py2ri
     original_ri2ro = conversion.ri2ro
     original_py2ro = conversion.py2ro
@@ -141,12 +131,6 @@
     conversion.py2ro = numpy2ro
 
 def deactivate():
-<<<<<<< HEAD
-    """ """
-    conversion.py2ri = original_py2ri
-    conversion.ri2ro = original_ri2ro
-    conversion.py2ro = original_py2ro
-=======
     global original_py2ri, original_ri2ro, original_py2ro
 
     # If module has never been activated or already deactivated,
@@ -157,5 +141,4 @@
     conversion.py2ri = original_py2ri
     conversion.ri2ro = original_ri2ro
     conversion.py2ro = original_py2ro
-    original_py2ri = original_ri2ro = original_py2ro = None
->>>>>>> 2135554b
+    original_py2ri = original_ri2ro = original_py2ro = None