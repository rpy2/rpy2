"""
Wrapper for the popular R library ggplot2.

With rpy2, the most convenient general way to
import packages is to use `importr()`, for example
with ggplot2::

    from rpy2.robjects.packages import importr
    ggplot2 = importr('ggplot2')

This module is an supplementary layer in which an attempt
at modelling the package as it was really developed
as Python package is made. Behind the scene, `importr()`
is used and can be accessed with:

    from robjects.robjects.lib import ggplot2
    ggplot2.ggplot2

GGplot2 is designed using a prototype-based approach to
Object-Oriented Programming, and this module is trying
to define class-hierachies so the nature of a given
instance can be identified more easily.

The main families of classes are:

- GGplot
- Aes and AesString
- Layer
- Stat

A downside of the approach is that the code in the
module is 'hand-made'. In hindsight, this can be tedious
to maintain and document but this is a good showcase of
"manual" mapping of R code into Python classes.

The codebase in R for ggplot2 has evolved since this
was initially written, and many functions have
signature-defined parameters (used to be ellipsis
about everywhere). Metaprogramming will hopefully
be added to shorten the Python code in the module,
and provide a more dynamic mapping.

"""


import rpy2.robjects as robjects
import rpy2.robjects.conversion as conversion
import rpy2.rinterface as rinterface
from rpy2.robjects.packages import importr
import copy
import warnings

NULL = robjects.NULL

ggplot2 = importr('ggplot2')

<<<<<<< HEAD
TARGET_VERSION = '0.9.3.1'
=======
TARGET_VERSION = '1.0.0'
>>>>>>> 2135554b
if ggplot2.__version__ != TARGET_VERSION:
   warnings.warn('This was designed againt ggplot2 version %s but you have %s' % (TARGET_VERSION, ggplot2.__version__))
ggplot2_env = robjects.baseenv['as.environment']('package:ggplot2')

StrVector = robjects.StrVector

def as_symbol(x):
    res = rinterface.parse(x)
    return res

class GGPlot(robjects.RObject):
    """ A Grammar of Graphics Plot.
    
    GGPlot instances can be added to one an other in order to construct
    the final plot (the method `__add__()` is implemented).
    """

    _constructor = ggplot2._env['ggplot']
    _rprint = ggplot2._env['print.ggplot']
    _add = ggplot2._env['%+%']

    @classmethod
    def new(cls, data):
        """ Constructor for the class GGplot. """
        data = conversion.py2ri(data)
        res = cls(cls._constructor(data))
        return res
    
    def plot(self, vp = robjects.constants.NULL):
        self._rprint(self, vp = vp)

    def __add__(self, obj):
        res = self._add(self, obj)
        if res.rclass[0] != 'gg':
            raise ValueError("Added object did not give a ggplot result (get class '%s')." % res.rclass[0])
        return self.__class__(res)
<<<<<<< HEAD

=======
>>>>>>> 2135554b

ggplot = GGPlot.new


class Aes(robjects.Vector):
    """ Aesthetics mapping, using expressions rather than string
    (this is the most common form when using the package in R - it might
    be easier to use AesString when working in Python using rpy2 -
    see class AesString in this Python module).
    """
    _constructor = ggplot2_env['aes']
    
    @classmethod
    def new(cls, **kwargs):
        """Constructor for the class Aes."""
        new_kwargs = copy.copy(kwargs)
<<<<<<< HEAD
        for k,v in kwargs.iteritems():
            new_kwargs[k] = as_symbol(v)
        res = cls(cls._constructor(**new_kwargs))
        return res

=======
        for k,v in kwargs.items():
            new_kwargs[k] = as_symbol(v)
        res = cls(cls._constructor(**new_kwargs))
        return res
>>>>>>> 2135554b
aes = Aes.new

class AesString(robjects.Vector):
    """ Aesthetics mapping, using strings rather than expressions (the later
    being most common form when using the package in R - see class Aes
    in this Python module).
    
    This associates dimensions in the data sets (columns in the DataFrame),
    possibly with a transformation applied on-the-fly (e.g., "log(value)",
    or "cost / benefits") to graphical "dimensions" in a chosen graphical
    representation (e.g., x-axis, color of points, size, etc...).
    
    Not all graphical representations have all dimensions. Refer to the
    documentation of ggplot2, online tutorials, or Hadley's book for
    more details.
    """
    _constructor = ggplot2_env['aes_string']
    
    @classmethod
    def new(cls, **kwargs):
       """Constructor for the class AesString."""
       new_kwargs = copy.copy(kwargs)
       for k,v in kwargs.items():
          new_kwargs[k] = as_symbol(v)
       res = cls(cls._constructor(**new_kwargs))
       return res
aes_string = AesString.new


class Layer(robjects.RObject):
     """ At this level, aesthetics mapping can (should ?) be specified
     (see Aes and AesString). """
     _constructor = ggplot2_env['layer']
    #_dollar = proto_env["$.proto"]

     @classmethod
     def new(cls,
            *args, **kwargs):
        """ Constructor for the class Layer. """
        for i, elt in enumerate(args):
            args[i] = conversion.py2ro(elt)

        for k in kwargs:
           kwargs[k] = conversion.py2ro(kwargs[k])
          
        res = cls(cls.contructor)(*args, **kwargs)
        return res

layer = Layer.new        

class GBaseObject(robjects.RObject):
    @classmethod
    def new(*args, **kwargs):
        args_list = list(args)
        cls = args_list.pop(0)
        res = cls(cls._constructor(*args_list, **kwargs))
        return res

class Stat(GBaseObject):
    """ A "statistical" processing of the data in order
    to make a plot, or a plot element.
    
    This is an abstract class; material classes are called
    Stat* (e.g., StatAbline, StatBin, etc...). """
    pass

class StatAbline(Stat):
    """ Line from slope and intercept. """
    _constructor = ggplot2_env['stat_abline']
stat_abline = StatAbline.new

class StatBin(Stat):
    """ Bin data. """
    _constructor = ggplot2_env['stat_bin']
stat_bin = StatBin.new

class StatBin2D(Stat):
    """ 2D binning of data into squares/rectangles. """
    _constructor = ggplot2_env['stat_bin2d']
stat_bin2d = StatBin2D.new

class StatBinhex(Stat):
    """ 2D binning of data into hexagons. """
    _constructor = ggplot2_env['stat_binhex']
stat_binhex = StatBinhex.new
   
class StatBoxplot(Stat):
    """ Components of box and whisker plot. """
    _constructor = ggplot2_env['stat_boxplot']
stat_boxplot = StatBoxplot.new

class StatContour(Stat):
    """ Contours of 3D data. """
    _constructor = ggplot2_env['stat_contour']
stat_contour = StatContour.new

class StatDensity(Stat):
    """ 1D density estimate """
    _constructor = ggplot2_env['stat_density']
stat_density = StatDensity.new

class StatDensity2D(Stat):
    """ 2D density estimate """
    _constructor = ggplot2_env['stat_density2d']
stat_density2d = StatDensity2D.new

class StatFunction(Stat):
    """ Superimpose a function """
    _constructor = ggplot2_env['stat_function']
stat_function = StatFunction.new

class StatHline(Stat):
    """ Horizontal line """
    _constructor = ggplot2_env['stat_hline']
stat_hline = StatHline.new

class StatIdentity(Stat):
    """ Identity function """
    _constructor = ggplot2_env['stat_identity']
stat_identity = StatIdentity.new

class StatQQ(Stat):
    """ Calculation for quantile-quantile plot. """
    _constructor = ggplot2_env['stat_qq']
stat_qq = StatQQ.new

class StatQuantile(Stat):
    """ Continuous quantiles """
    _constructor = ggplot2_env['stat_quantile']
stat_quantile = StatQuantile.new

class StatSmooth(Stat):
    """ Smoothing function """
    _constructor = ggplot2_env['stat_smooth']
stat_smooth = StatSmooth.new

class StatSpoke(Stat):
    """ Convert angle and radius to xend and yend """
    _constructor = ggplot2_env['stat_spoke']
stat_spoke = StatSpoke.new

class StatSum(Stat):
    """ Sum unique values.
    Useful when overplotting. """
    _constructor = ggplot2_env['stat_sum']
stat_sum = StatSum.new

class StatSummary(Stat):
    """ Summarize values for y at every unique value for x"""
    _constructor = ggplot2_env['stat_summary']
stat_summary = StatSummary.new

class StatUnique(Stat):
    """ Remove duplicates. """
    _constructor = ggplot2_env['stat_unique']
stat_unique = StatUnique.new

class StatVline(Stat):
    """ Vertival line. """
    _constructor = ggplot2_env['stat_vline']
stat_vline = StatVline.new

class Coord(GBaseObject):
    """ Coordinates """
    pass

class CoordFixed(Coord):
    """ Cartesian coordinates with fixed relationship
    (that is fixed ratio between units in axes).
    CoordEquel seems to be identical to this class."""
    _constructor = ggplot2_env['coord_fixed']
coord_fixed = CoordFixed.new

class CoordCartesian(Coord):
    """ Cartesian coordinates. """
    _constructor = ggplot2_env['coord_cartesian']
coord_cartesian = CoordCartesian.new

class CoordEqual(Coord):
    """ This class seems to be identical to CoordFixed. """
    _constructor = ggplot2_env['coord_equal']
coord_equal = CoordEqual.new

class CoordFlip(Coord):
    """ Flip horizontal and vertical coordinates. """
    _constructor = ggplot2_env['coord_flip']
coord_flip = CoordFlip.new

class CoordMap(Coord):
    """ Map projections. """
    _constructor = ggplot2_env['coord_map']
coord_map = CoordMap.new

class CoordPolar(Coord):
    """ Polar coordinates. """
    _constructor = ggplot2_env['coord_polar']
coord_polar = CoordPolar.new

class CoordTrans(Coord):
    """ Apply transformations (functions) to a cartesian coordinate system. """
    _constructor = ggplot2_env['coord_trans']
coord_trans = CoordTrans.new


class Facet(GBaseObject):
    """ Panels """
    pass

class FacetGrid(Facet):
    """ Panels in a grid. """
    _constructor = ggplot2_env['facet_grid']
facet_grid = FacetGrid.new

class FacetWrap(Facet):
    """ Sequence of panels in a 2D layout """
    _constructor = ggplot2_env['facet_wrap']
facet_wrap = FacetWrap.new

class Geom(GBaseObject):
    pass
       
class GeomAbline(Geom):
    _constructor = ggplot2_env['geom_abline']
geom_abline = GeomAbline.new

class GeomArea(Geom):
    _constructor = ggplot2_env['geom_area']
geom_area = GeomArea.new

class GeomBar(Geom):
    _constructor = ggplot2_env['geom_bar']
geom_bar = GeomBar.new

class GeomBin2D(Geom):
    _constructor = ggplot2_env['geom_bin2d']
geom_bin2d = GeomBin2D.new

class GeomBlank(Geom):
    _constructor = ggplot2_env['geom_blank']
geom_blank = GeomBlank.new
   
class GeomBoxplot(Geom):
    _constructor = ggplot2_env['geom_boxplot']
geom_boxplot = GeomBoxplot.new
   
class GeomContour(Geom):
    _constructor = ggplot2_env['geom_contour']
geom_contour = GeomContour.new

class GeomCrossBar(Geom):
    _constructor = ggplot2_env['geom_crossbar']
geom_crossbar = GeomCrossBar.new

class GeomDensity(Geom):
    _constructor = ggplot2_env['geom_density']
geom_density = GeomDensity.new

class GeomDensity2D(Geom):
    _constructor = ggplot2_env['geom_density2d']
geom_density2d = GeomDensity2D.new

class GeomDotplot(Geom):
    _constructor = ggplot2_env['geom_dotplot']
geom_dotplot = GeomDotplot.new

class GeomErrorBar(Geom):
    _constructor = ggplot2_env['geom_errorbar']
geom_errorbar = GeomErrorBar.new

class GeomErrorBarH(Geom):
    _constructor = ggplot2_env['geom_errorbarh']
geom_errorbarh = GeomErrorBarH.new

class GeomFreqPoly(Geom):
    _constructor = ggplot2_env['geom_freqpoly']
geom_freqpoly = GeomFreqPoly.new

class GeomHex(Geom):
    _constructor = ggplot2_env['geom_hex']
geom_hex = GeomHex.new

class GeomHistogram(Geom):
    _constructor = ggplot2_env['geom_histogram']
geom_histogram = GeomHistogram.new

class GeomHLine(Geom):
    _constructor = ggplot2_env['geom_hline']
geom_hline = GeomHLine.new

class GeomJitter(Geom):
    _constructor = ggplot2_env['geom_jitter']
geom_jitter = GeomJitter.new

class GeomLine(Geom):
    _constructor = ggplot2_env['geom_line']
geom_line = GeomLine.new

class GeomLineRange(Geom):
    _constructor = ggplot2_env['geom_linerange']
geom_linerange = GeomLineRange.new
   
class GeomPath(Geom):
    _constructor = ggplot2_env['geom_path']
geom_path = GeomPath.new

class GeomPoint(Geom):
    _constructor = ggplot2_env['geom_point']
geom_point = GeomPoint.new

class GeomPointRange(Geom):
    _constructor = ggplot2_env['geom_pointrange']
geom_pointrange = GeomPointRange.new

class GeomPolygon(Geom):
    _constructor = ggplot2_env['geom_polygon']
geom_polygon = GeomPolygon.new

class GeomQuantile(Geom):
    _constructor = ggplot2_env['geom_quantile']
geom_quantile = GeomQuantile.new

class GeomRect(Geom):
    _constructor = ggplot2_env['geom_rect']
geom_rect = GeomRect.new

class GeomRibbon(Geom):
    _constructor = ggplot2_env['geom_ribbon']
geom_ribbon = GeomRibbon.new

class GeomRug(Geom):
    _constructor = ggplot2_env['geom_rug']
geom_rug = GeomRug.new

class GeomSegment(Geom):
    _constructor = ggplot2_env['geom_segment']
geom_segment = GeomSegment.new

class GeomSmooth(Geom):
    _constructor = ggplot2_env['geom_smooth']
geom_smooth = GeomSmooth.new

class GeomStep(Geom):
    _constructor = ggplot2_env['geom_step']
geom_step = GeomStep.new

class GeomText(Geom):
    _constructor = ggplot2_env['geom_text']
geom_text = GeomText.new

class GeomTile(Geom):
    _constructor = ggplot2_env['geom_tile']
geom_tile = GeomTile.new

class GeomVLine(Geom):
    _constructor = ggplot2_env['geom_vline']
geom_vline = GeomVLine.new

class Position(GBaseObject):
    pass

class PositionDodge(Position):
    _constructor = ggplot2_env['position_dodge']
position_dodge = PositionDodge.new
class PositionFill(Position):
    _constructor = ggplot2_env['position_fill']
position_fill = PositionFill.new
class PositionJitter(Position):
    _constructor = ggplot2_env['position_jitter']
position_jitter = PositionJitter.new
class PositionStack(Position):
    _constructor = ggplot2_env['position_stack']
position_stack = PositionStack.new

class Scale(GBaseObject):
    pass

class ScaleAlpha(Scale):
    _constructor = ggplot2_env['scale_alpha']
scale_alpha = ScaleAlpha.new
class ScaleColour(Scale):
    pass
class ScaleDiscrete(Scale):
    pass
class ScaleLinetype(Scale):
    _constructor = ggplot2_env['scale_linetype']
scale_linetype = ScaleLinetype.new
class ScaleShape(Scale):
    _constructor = ggplot2_env['scale_shape']
scale_shape = ScaleShape.new
class ScaleSize(Scale):
    _constructor = ggplot2_env['scale_size']
scale_size = ScaleSize.new

class ScaleShapeDiscrete(Scale):
   _constructor = ggplot2_env['scale_shape_discrete']
scale_shape_discrete = ScaleShapeDiscrete.new

class ScaleFill(Scale):
    pass
class ScaleX(Scale):
    pass
class ScaleY(Scale):
    pass

# class Limits(Scale):
#    _constructor = ggplot2_env['limits']
# limits = Limits.new

class XLim(Scale):
    _constructor = ggplot2_env['xlim']
xlim = XLim.new

class YLim(Scale):
    _constructor = ggplot2_env['ylim']
ylim = YLim.new


class ScaleXContinuous(ScaleX):
    _constructor = ggplot2_env['scale_x_continuous']
scale_x_continuous = ScaleXContinuous.new
class ScaleYContinuous(ScaleY):
    _constructor = ggplot2_env['scale_y_continuous']
scale_y_continuous = ScaleYContinuous.new
class ScaleXDiscrete(ScaleX):
    _constructor = ggplot2_env['scale_x_discrete']
scale_x_discrete = ScaleXDiscrete.new
class ScaleYDiscrete(ScaleY):
    _constructor = ggplot2_env['scale_y_discrete']
scale_y_discrete = ScaleYDiscrete.new
class ScaleXDate(ScaleX):
    _constructor = ggplot2_env['scale_x_date']
scale_x_date = ScaleXDate.new
class ScaleYDate(ScaleY):
    _constructor = ggplot2_env['scale_y_date']
scale_y_date = ScaleYDate.new
class ScaleXDatetime(ScaleX):
    _constructor = ggplot2_env['scale_x_datetime']
scale_x_datetime = ScaleXDatetime.new
class ScaleYDatetime(ScaleY):
    _constructor = ggplot2_env['scale_y_datetime']
scale_y_datetime = ScaleYDatetime.new
class ScaleXLog10(ScaleX):
    _constructor = ggplot2_env['scale_x_log10']
scale_x_log10 = ScaleXLog10.new
class ScaleYLog10(ScaleY):
    _constructor = ggplot2_env['scale_y_log10']
scale_y_log10 = ScaleYLog10.new
class ScaleXReverse(ScaleX):
    _constructor = ggplot2_env['scale_x_reverse']
scale_x_reverse = ScaleXReverse.new
class ScaleYReverse(ScaleY):
    _constructor = ggplot2_env['scale_y_reverse']
scale_y_reverse = ScaleYReverse.new
class ScaleXSqrt(ScaleX):
    _constructor = ggplot2_env['scale_x_sqrt']
scale_x_sqrt = ScaleXSqrt.new
class ScaleYSqrt(ScaleY):
    _constructor = ggplot2_env['scale_y_sqrt']
scale_y_sqrt = ScaleYSqrt.new
class ScaleColourBrewer(ScaleColour):
    _constructor = ggplot2_env['scale_colour_brewer']
scale_colour_brewer = ScaleColourBrewer.new
class ScaleColourContinuous(ScaleColour):
    _constructor = ggplot2_env['scale_colour_continuous']
scale_colour_continuous = ScaleColourContinuous.new
class ScaleColourDiscrete(ScaleColour):
    _constructor = ggplot2_env['scale_colour_discrete']
scale_colour_discrete = ScaleColourDiscrete.new
class ScaleColourGradient(ScaleColour):
    _constructor = ggplot2_env['scale_colour_gradient']
scale_colour_gradient = ScaleColourGradient.new
class ScaleColourGradient2(ScaleColour):
    _constructor = ggplot2_env['scale_colour_gradient2']
scale_colour_gradient2 = ScaleColourGradient2.new
class ScaleColourGradientN(ScaleColour):
    _constructor = ggplot2_env['scale_colour_gradientn']
scale_colour_gradientn = ScaleColourGradientN.new
class ScaleColourGrey(ScaleColour):
    _constructor = ggplot2_env['scale_colour_grey']
scale_colour_grey = ScaleColourGrey.new
class ScaleColourHue(ScaleColour):
    _constructor = ggplot2_env['scale_colour_hue']
scale_colour_hue = ScaleColourHue.new
class ScaleColourIdentity(ScaleColour):
    _constructor = ggplot2_env['scale_colour_identity']
scale_colour_identity = ScaleColourIdentity.new
class ScaleColourManual(ScaleColour):
    _constructor = ggplot2_env['scale_colour_manual']
scale_colour_manual = ScaleColourManual.new
class ScaleFillBrewer(ScaleFill):
    _constructor = ggplot2_env['scale_fill_brewer']
scale_fill_brewer = ScaleFillBrewer.new
class ScaleFillContinuous(ScaleFill):
    _constructor = ggplot2_env['scale_fill_continuous']
scale_fill_continuous = ScaleFillContinuous.new
class ScaleFillDiscrete(ScaleFill):
    _constructor = ggplot2_env['scale_fill_discrete']
scale_fill_discrete = ScaleFillDiscrete.new
class ScaleFillGradient(ScaleFill):
    _constructor = ggplot2_env['scale_fill_gradient']
scale_fill_gradient = ScaleFillGradient.new
class ScaleFillGradient2(ScaleFill):
    _constructor = ggplot2_env['scale_fill_gradient2']
scale_fill_gradient2 = ScaleFillGradient2.new
class ScaleFillGradientN(ScaleFill):
    _constructor = ggplot2_env['scale_fill_gradientn']
scale_fill_gradientn = ScaleFillGradientN.new
class ScaleFillGrey(ScaleFill):
     _constructor = ggplot2_env['scale_fill_grey']
scale_fill_grey = ScaleFillGrey.new
class ScaleFillHue(ScaleFill):
    _constructor = ggplot2_env['scale_fill_hue']
scale_fill_hue = ScaleFillHue.new
class ScaleFillIdentity(ScaleFill):
    _constructor = ggplot2_env['scale_fill_identity']
scale_fill_identity = ScaleFillIdentity.new
class ScaleFillManual(ScaleFill):
    _constructor = ggplot2_env['scale_fill_manual']
scale_fill_manual = ScaleFillManual.new
class ScaleLinetypeManual(ScaleLinetype):
    _constructor = ggplot2_env['scale_linetype_manual']
scale_linetype_manual = ScaleLinetypeManual.new
class ScaleShapeManual(ScaleShape):
    _constructor = ggplot2_env['scale_shape_manual']
scale_shape_manual = ScaleShapeManual.new



guides = ggplot2.guides
guide_colorbar = ggplot2.guide_colorbar
guide_colourbar = ggplot2.guide_colourbar
guide_legend = ggplot2.guide_legend

class Options(robjects.Vector):
   def __init__(self, obj):
      self.__sexp__ = obj.__sexp__

   def __repr__(self):
      s = '<instance of %s : %i>' %(type(self), id(self)) 
      return s


class Element(Options):
   pass

class ElementText(Element):
    _constructor = ggplot2.element_text
    @classmethod
    def new(cls, family = "", face = "plain", colour = "black", size = 10,
            hjust = 0.5, vjust = 0.5, angle = 0, lineheight = 1.1, 
            color = NULL):
       res = cls(cls._constructor(family = family, face = face, 
                                  colour = colour, size = size,
                                  hjust = hjust, vjust = vjust, 
                                  angle = angle, lineheight = lineheight))
       return res
element_text = ElementText.new

class ElementRect(Element):
    _constructor = ggplot2.element_rect
    @classmethod
    def new(cls, fill = NULL, colour = NULL, size = NULL,
            linetype = NULL, color = NULL):
       res = cls(cls._constructor(fill = fill, colour = colour,
                                  size = size, linetype = linetype,
                                  color = color))
       return res
element_rect = ElementRect.new

<<<<<<< HEAD
=======
class Labs(Options):
   _constructor = ggplot2.labs
   @classmethod
   def new(cls, **kwargs):
      res = cls(cls._constructor(**kwargs))
      return res

labs = Labs.new

>>>>>>> 2135554b
class Theme(Options):
   pass

class ElementBlank(Theme):
    _constructor = ggplot2.element_blank
    @classmethod
    def new(cls):
        res = cls(cls._constructor())
        return res

element_blank = ElementBlank.new

class ThemeBlank(Theme):
    _constructor = ggplot2.theme_blank
    @classmethod
    def new(cls):
        res = cls(cls._constructor())
        return res

theme_blank = ThemeBlank.new

theme_get = ggplot2.theme_get

class ThemeGrey(Theme):
    _constructor = ggplot2.theme_grey
    @classmethod
    def new(cls, base_size = 12):
       res = cls(cls._constructor(base_size = base_size))
       return res

theme_grey = ThemeGrey.new

class ThemeClassic(Theme):
    _constructor = ggplot2.theme_classic
    @classmethod
    def new(cls, base_size = 12, base_family = ""):
       res = cls(cls._constructor(base_size = base_size,
                                  base_family = base_family))
       return res

theme_classic = ThemeClassic.new

class ThemeRect(Theme):
    _constructor = ggplot2.theme_rect
    @classmethod
    def new(cls, fill = robjects.NA_Logical, colour = "black", 
            size = 0.5, linetype = 1):
       res = cls(cls._constructor(fill = fill, colour = colour, 
                                  size = size, linetype = linetype))
       return res
theme_rect = ThemeRect.new

class ThemeSegment(Theme):
    _constructor = ggplot2.theme_rect
    @classmethod
    def new(cls, colour = 'black', size = 0.5, linetype = 1):
       res = cls(cls._constructor(colour = colour, size = size,
                                  linetype = linetype))
       return res
theme_segment = ThemeSegment.new


class ThemeBW(Theme):
    _constructor = ggplot2.theme_bw
    @classmethod
    def new(cls, base_size = 12):
       res = cls(cls._constructor(base_size = base_size))
       return res

theme_bw = ThemeBW.new

class ThemeGray(Theme):
    _constructor = ggplot2.theme_gray
    @classmethod
    def new(cls, base_size = 12):
       res = cls(cls._constructor(base_size = base_size))
       return res
theme_gray = ThemeGray.new

class ThemeLine(Theme):
    _constructor = ggplot2.theme_line
    @classmethod
    def new(cls, colour = 'black', size = 0.5, linetype = 1):
       res = cls(cls._constructor(colour = colour, size = size,
                                  linetype = linetype))
       return res
theme_line = ThemeLine.new

#theme_render
theme_set = ggplot2.theme_set

theme_update = ggplot2.theme_update  

gplot = ggplot2.qplot

map_data = ggplot2.map_data

opts = ggplot2_env['opts']

theme = ggplot2_env['theme']

ggtitle = ggplot2.ggtitle

original_ri2ro = conversion.ri2ro
def ggplot2_conversion(robj):

    pyobj = original_ri2ro(robj)

    try:
       rcls = pyobj.rclass
    except AttributeError:
       # conversion lead to something that is no
       # longer an R object
       return pyobj

    if (rcls is not None) and ('gg' in rcls):
       pyobj = GGPlot(pyobj)

    return pyobj

conversion.ri2ro = ggplot2_conversion
<|MERGE_RESOLUTION|>--- conflicted
+++ resolved
@@ -54,11 +54,8 @@
 
 ggplot2 = importr('ggplot2')
 
-<<<<<<< HEAD
-TARGET_VERSION = '0.9.3.1'
-=======
 TARGET_VERSION = '1.0.0'
->>>>>>> 2135554b
+
 if ggplot2.__version__ != TARGET_VERSION:
    warnings.warn('This was designed againt ggplot2 version %s but you have %s' % (TARGET_VERSION, ggplot2.__version__))
 ggplot2_env = robjects.baseenv['as.environment']('package:ggplot2')
@@ -95,10 +92,6 @@
         if res.rclass[0] != 'gg':
             raise ValueError("Added object did not give a ggplot result (get class '%s')." % res.rclass[0])
         return self.__class__(res)
-<<<<<<< HEAD
-
-=======
->>>>>>> 2135554b
 
 ggplot = GGPlot.new
 
@@ -115,18 +108,11 @@
     def new(cls, **kwargs):
         """Constructor for the class Aes."""
         new_kwargs = copy.copy(kwargs)
-<<<<<<< HEAD
-        for k,v in kwargs.iteritems():
-            new_kwargs[k] = as_symbol(v)
-        res = cls(cls._constructor(**new_kwargs))
-        return res
-
-=======
         for k,v in kwargs.items():
             new_kwargs[k] = as_symbol(v)
         res = cls(cls._constructor(**new_kwargs))
         return res
->>>>>>> 2135554b
+
 aes = Aes.new
 
 class AesString(robjects.Vector):
@@ -696,8 +682,6 @@
        return res
 element_rect = ElementRect.new
 
-<<<<<<< HEAD
-=======
 class Labs(Options):
    _constructor = ggplot2.labs
    @classmethod
@@ -707,7 +691,6 @@
 
 labs = Labs.new
 
->>>>>>> 2135554b
 class Theme(Options):
    pass
 
